--- conflicted
+++ resolved
@@ -489,31 +489,17 @@
 > nO = null
 > ```
 
-<<<<<<< HEAD
-| Name                 | Type  | Description                                                                                                                                                                      |
-| -------------------- | ----- | -------------------------------------------------------------------------------------------------------------------------------------------------------------------------------- |
-| `exclusive_classes`  | bool  | Whether or not categories are mutually exclusive.                                                                                                                                |
-| `pretrained_vectors` | bool  | Whether or not pretrained vectors will be used in addition to the feature vectors.                                                                                               |
-| `width`              | int   | Output dimension of the feature encoding step.                                                                                                                                   |
-| `embed_size`         | int   | Input dimension of the feature encoding step.                                                                                                                                    |
-| `conv_depth`         | int   | Depth of the Tok2Vec layer.                                                                                                                                                      |
-| `window_size`        | int   | The number of contextual vectors to [concatenate](https://thinc.ai/docs/api-layers#expand_window) from the left and from the right.                                              |
-| `ngram_size`         | int   | Determines the maximum length of the n-grams in the BOW model. For instance, `ngram_size=3`would give unigram, trigram and bigram features.                                      |
-| `dropout`            | float | The dropout rate.                                                                                                                                                                |
-| `nO`                 | int   | Output dimension, determined by the number of different labels. If not set, the [`TextCategorizer`](/api/textcategorizer) component will set it when `begin_training` is called. |
-=======
-| Name                 | Description                                                                                                                                                                                            |
-| -------------------- | ------------------------------------------------------------------------------------------------------------------------------------------------------------------------------------------------------ |
-| `exclusive_classes`  | Whether or not categories are mutually exclusive. ~~bool~~                                                                                                                                             |
-| `pretrained_vectors` | Whether or not pretrained vectors will be used in addition to the feature vectors. ~~bool~~                                                                                                            |
-| `width`              | Output dimension of the feature encoding step. ~~int~~                                                                                                                                                 |
-| `embed_size`         | Input dimension of the feature encoding step. ~~int~~                                                                                                                                                  |
-| `conv_depth`         | Depth of the tok2vec layer. ~~int~~                                                                                                                                                                    |
-| `window_size`        | The number of contextual vectors to [concatenate](https://thinc.ai/docs/api-layers#expand_window) from the left and from the right. ~~int~~                                                            |
-| `ngram_size`         | Determines the maximum length of the n-grams in the BOW model. For instance, `ngram_size=3`would give unigram, trigram and bigram features. ~~int~~                                                    |
-| `dropout`            | The dropout rate. ~~float~~                                                                                                                                                                            |
-| `nO`                 | Output dimension, determined by the number of different labels. If not set, the the [`TextCategorizer`](/api/textcategorizer) component will set it when `begin_training` is called. ~~Optional[int]~~ |
->>>>>>> 3ae5e02f
+| Name                 | Description                                                                                                                                                                                        |
+| -------------------- | -------------------------------------------------------------------------------------------------------------------------------------------------------------------------------------------------- |
+| `exclusive_classes`  | Whether or not categories are mutually exclusive. ~~bool~~                                                                                                                                         |
+| `pretrained_vectors` | Whether or not pretrained vectors will be used in addition to the feature vectors. ~~bool~~                                                                                                        |
+| `width`              | Output dimension of the feature encoding step. ~~int~~                                                                                                                                             |
+| `embed_size`         | Input dimension of the feature encoding step. ~~int~~                                                                                                                                              |
+| `conv_depth`         | Depth of the tok2vec layer. ~~int~~                                                                                                                                                                |
+| `window_size`        | The number of contextual vectors to [concatenate](https://thinc.ai/docs/api-layers#expand_window) from the left and from the right. ~~int~~                                                        |
+| `ngram_size`         | Determines the maximum length of the n-grams in the BOW model. For instance, `ngram_size=3`would give unigram, trigram and bigram features. ~~int~~                                                |
+| `dropout`            | The dropout rate. ~~float~~                                                                                                                                                                        |
+| `nO`                 | Output dimension, determined by the number of different labels. If not set, the [`TextCategorizer`](/api/textcategorizer) component will set it when `begin_training` is called. ~~Optional[int]~~ |
 
 ### spacy.TextCatCNN.v1 {#TextCatCNN}
 
@@ -540,19 +526,11 @@
 vectors are mean pooled and used as features in a feed-forward network. This
 architecture is usually less accurate than the ensemble, but runs faster.
 
-<<<<<<< HEAD
-| Name                | Type                                       | Description                                                                                                                                                                      |
-| ------------------- | ------------------------------------------ | -------------------------------------------------------------------------------------------------------------------------------------------------------------------------------- |
-| `exclusive_classes` | bool                                       | Whether or not categories are mutually exclusive.                                                                                                                                |
-| `tok2vec`           | [`Model`](https://thinc.ai/docs/api-model) | The [`tok2vec`](#tok2vec) layer of the model.                                                                                                                                    |
-| `nO`                | int                                        | Output dimension, determined by the number of different labels. If not set, the [`TextCategorizer`](/api/textcategorizer) component will set it when `begin_training` is called. |
-=======
-| Name                | Description                                                                                                                                                                                            |
-| ------------------- | ------------------------------------------------------------------------------------------------------------------------------------------------------------------------------------------------------ |
-| `exclusive_classes` | Whether or not categories are mutually exclusive. ~~bool~~                                                                                                                                             |
-| `tok2vec`           | The [`tok2vec`](#tok2vec) layer of the model. ~~Model~~                                                                                                                                                |
-| `nO`                | Output dimension, determined by the number of different labels. If not set, the the [`TextCategorizer`](/api/textcategorizer) component will set it when `begin_training` is called. ~~Optional[int]~~ |
->>>>>>> 3ae5e02f
+| Name                | Description                                                                                                                                                                                        |
+| ------------------- | -------------------------------------------------------------------------------------------------------------------------------------------------------------------------------------------------- |
+| `exclusive_classes` | Whether or not categories are mutually exclusive. ~~bool~~                                                                                                                                         |
+| `tok2vec`           | The [`tok2vec`](#tok2vec) layer of the model. ~~Model~~                                                                                                                                            |
+| `nO`                | Output dimension, determined by the number of different labels. If not set, the [`TextCategorizer`](/api/textcategorizer) component will set it when `begin_training` is called. ~~Optional[int]~~ |
 
 ### spacy.TextCatBOW.v1 {#TextCatBOW}
 
@@ -570,21 +548,12 @@
 An ngram "bag-of-words" model. This architecture should run much faster than the
 others, but may not be as accurate, especially if texts are short.
 
-<<<<<<< HEAD
-| Name                | Type  | Description                                                                                                                                                                      |
-| ------------------- | ----- | -------------------------------------------------------------------------------------------------------------------------------------------------------------------------------- |
-| `exclusive_classes` | bool  | Whether or not categories are mutually exclusive.                                                                                                                                |
-| `ngram_size`        | int   | Determines the maximum length of the n-grams in the BOW model. For instance, `ngram_size=3`would give unigram, trigram and bigram features.                                      |
-| `no_output_layer`   | float | Whether or not to add an output layer to the model (`Softmax` activation if `exclusive_classes=True`, else `Logistic`.                                                           |
-| `nO`                | int   | Output dimension, determined by the number of different labels. If not set, the [`TextCategorizer`](/api/textcategorizer) component will set it when `begin_training` is called. |
-=======
-| Name                | Description                                                                                                                                                                                            |
-| ------------------- | ------------------------------------------------------------------------------------------------------------------------------------------------------------------------------------------------------ |
-| `exclusive_classes` | Whether or not categories are mutually exclusive. ~~bool~~                                                                                                                                             |
-| `ngram_size`        | Determines the maximum length of the n-grams in the BOW model. For instance, `ngram_size=3`would give unigram, trigram and bigram features. ~~int~~                                                    |
-| `no_output_layer`   | Whether or not to add an output layer to the model (`Softmax` activation if `exclusive_classes` is `True`, else `Logistic`. ~~bool~~                                                                   |
-| `nO`                | Output dimension, determined by the number of different labels. If not set, the the [`TextCategorizer`](/api/textcategorizer) component will set it when `begin_training` is called. ~~Optional[int]~~ |
->>>>>>> 3ae5e02f
+| Name                | Description                                                                                                                                                                                        |
+| ------------------- | -------------------------------------------------------------------------------------------------------------------------------------------------------------------------------------------------- |
+| `exclusive_classes` | Whether or not categories are mutually exclusive. ~~bool~~                                                                                                                                         |
+| `ngram_size`        | Determines the maximum length of the n-grams in the BOW model. For instance, `ngram_size=3`would give unigram, trigram and bigram features. ~~int~~                                                |
+| `no_output_layer`   | Whether or not to add an output layer to the model (`Softmax` activation if `exclusive_classes` is `True`, else `Logistic`. ~~bool~~                                                               |
+| `nO`                | Output dimension, determined by the number of different labels. If not set, the [`TextCategorizer`](/api/textcategorizer) component will set it when `begin_training` is called. ~~Optional[int]~~ |
 
 ## Entity linking architectures {#entitylinker source="spacy/ml/models/entity_linker.py"}
 
