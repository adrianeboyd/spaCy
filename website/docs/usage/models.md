---
title: Models & Languages
next: usage/facts-figures
menu:
  - ['Quickstart', 'quickstart']
  - ['Language Support', 'languages']
  - ['Installation & Usage', 'download']
  - ['Production Use', 'production']
---

spaCy's models can be installed as **Python packages**. This means that they're
a component of your application, just like any other module. They're versioned
and can be defined as a dependency in your `requirements.txt`. Models can be
installed from a download URL or a local directory, manually or via
[pip](https://pypi.python.org/pypi/pip). Their data can be located anywhere on
your file system.

> #### Important note
>
> If you're upgrading to spaCy v3.x, you need to **download the new models**. If
> you've trained statistical models that use spaCy's annotations, you should
> **retrain your models** after updating spaCy. If you don't retrain, you may
> suffer train/test skew, which might decrease your accuracy.

## Quickstart {hidden="true"}

import QuickstartModels from 'widgets/quickstart-models.js'

<QuickstartModels title="Quickstart" id="quickstart" description="Install a default model, get the code to load it from within spaCy and an example to test it. For more options, see the section on available models below." />

## Language support {#languages}

spaCy currently provides support for the following languages. You can help by
[improving the existing language data](/usage/adding-languages#language-data)
and extending the tokenization patterns.
[See here](https://github.com/explosion/spaCy/issues/3056) for details on how to
contribute to model development.

> #### Usage note
>
> If a model is available for a language, you can download it using the
> [`spacy download`](/api/cli#download) command. In order to use languages that
> don't yet come with a model, you have to import them directly, or use
> [`spacy.blank`](/api/top-level#spacy.blank):
>
> ```python
> from spacy.lang.fi import Finnish
> nlp = Finnish()  # use directly
> nlp = spacy.blank("fi")  # blank instance
> ```
>
> If lemmatization rules are available for your language, make sure to install
> spaCy with the `lookups` option, or install
> [`spacy-lookups-data`](https://github.com/explosion/spacy-lookups-data)
> separately in the same environment:
>
> ```bash
> $ pip install spacy[lookups]
> ```

import Languages from 'widgets/languages.js'

<Languages />

### Multi-language support {#multi-language new="2"}

> ```python
> # Standard import
> from spacy.lang.xx import MultiLanguage
> nlp = MultiLanguage()
>
> # With lazy-loading
> from spacy.util import get_lang_class
> nlp = get_lang_class('xx')
> ```

spaCy also supports models trained on more than one language. This is especially
useful for named entity recognition. The language ID used for multi-language or
language-neutral models is `xx`. The language class, a generic subclass
containing only the base language data, can be found in
[`lang/xx`](https://github.com/explosion/spaCy/tree/master/spacy/lang/xx).

To load your model with the neutral, multi-language class, simply set
`"language": "xx"` in your [model package](/usage/training#models-generating)'s
`meta.json`. You can also import the class directly, or call
[`util.get_lang_class()`](/api/top-level#util.get_lang_class) for lazy-loading.

### Chinese language support {#chinese new=2.3}

The Chinese language class supports three word segmentation options:

> ```python
> from spacy.lang.zh import Chinese
>
> # Character segmentation (default)
> nlp = Chinese()
>
> # Jieba
> cfg = {"segmenter": "jieba"}
> nlp = Chinese(meta={"tokenizer": {"config": cfg}})
>
> # PKUSeg with "default" model provided by pkuseg
> cfg = {"segmenter": "pkuseg", "pkuseg_model": "default"}
> nlp = Chinese(meta={"tokenizer": {"config": cfg}})
> ```

1. **Character segmentation:** Character segmentation is the default
   segmentation option. It's enabled when you create a new `Chinese`
   language class or call `spacy.blank("zh")`.
2. **Jieba:** `Chinese` uses [Jieba](https://github.com/fxsjy/jieba) for word
   segmentation with the tokenizer option `{"segmenter": "jieba"}`.
3. **PKUSeg**: As of spaCy v2.3.0, support for
   [PKUSeg](https://github.com/lancopku/PKUSeg-python) has been added to support
   better segmentation for Chinese OntoNotes and the provided
   [Chinese models](/models/zh). Enable PKUSeg with the tokenizer option
   `{"segmenter": "pkuseg"}`.

<Infobox variant="warning">

In spaCy v3, the default Chinese word segmenter has switched from Jieba to
character segmentation.

</Infobox>

<<<<<<< HEAD
<Accordion title="Details on spaCy's PKUSeg API">
=======
<Infobox variant="warning">

Note that [`pkuseg`](https://github.com/lancopku/pkuseg-python) doesn't yet ship
with pre-compiled wheels for Python 3.8. If you're running Python 3.8, you can
install it from our fork and compile it locally:

```bash
$ pip install https://github.com/honnibal/pkuseg-python/archive/master.zip
```

</Infobox>

<Accordion title="Details on spaCy's Chinese API">
>>>>>>> cb65b368

The `meta` argument of the `Chinese` language class supports the following
following tokenizer config settings:

| Name               | Type | Description                                                                                             |
| ------------------ | ---- | ------------------------------------------------------------------------------------------------------- |
| `segmenter`        | str  | Word segmenter: `char`, `jieba` or `pkuseg`. Defaults to `char`.                                        |
| `pkuseg_model`     | str  | **Required for `pkuseg`:** Name of a model provided by `pkuseg` or the path to a local model directory. |
| `pkuseg_user_dict` | str  | Optional path to a file with one word per line which overrides the default `pkuseg` user dictionary.    |

```python
### Examples
# Load "default" model
cfg = {"segmenter": "pkuseg", "pkuseg_model": "default"}
nlp = Chinese(meta={"tokenizer": {"config": cfg}})

# Load local model
cfg = {"segmenter": "pkuseg", "pkuseg_model": "/path/to/pkuseg_model"}
nlp = Chinese(meta={"tokenizer": {"config": cfg}})

# Override the user directory
cfg = {"segmenter": "pkuseg", "pkuseg_model": "default", "pkuseg_user_dict": "/path"}
nlp = Chinese(meta={"tokenizer": {"config": cfg}})
```

You can also modify the user dictionary on-the-fly:

```python
# Append words to user dict
nlp.tokenizer.pkuseg_update_user_dict(["中国", "ABC"])

# Remove all words from user dict and replace with new words
nlp.tokenizer.pkuseg_update_user_dict(["中国"], reset=True)

# Remove all words from user dict
nlp.tokenizer.pkuseg_update_user_dict([], reset=True)
```

</Accordion>

<Accordion title="Details on pretrained and custom Chinese models">

The [Chinese models](/models/zh) provided by spaCy include a custom `pkuseg`
model trained only on
[Chinese OntoNotes 5.0](https://catalog.ldc.upenn.edu/LDC2013T19), since the
models provided by `pkuseg` include data restricted to research use. For
research use, `pkuseg` provides models for several different domains
(`"default"`, `"news"` `"web"`, `"medicine"`, `"tourism"`) and for other uses,
`pkuseg` provides a simple
[training API](https://github.com/lancopku/pkuseg-python/blob/master/readme/readme_english.md#usage):

```python
import pkuseg
from spacy.lang.zh import Chinese

# Train pkuseg model
pkuseg.train("train.utf8", "test.utf8", "/path/to/pkuseg_model")
# Load pkuseg model in spaCy Chinese tokenizer
nlp = Chinese(meta={"tokenizer": {"config": {"pkuseg_model": "/path/to/pkuseg_model", "require_pkuseg": True}}})
```

</Accordion>

### Japanese language support {#japanese new=2.3}

> ```python
> from spacy.lang.ja import Japanese
>
> # Load SudachiPy with split mode A (default)
> nlp = Japanese()
>
> # Load SudachiPy with split mode B
> cfg = {"split_mode": "B"}
> nlp = Japanese(meta={"tokenizer": {"config": cfg}})
> ```

The Japanese language class uses
[SudachiPy](https://github.com/WorksApplications/SudachiPy) for word
segmentation and part-of-speech tagging. The default Japanese language class and
the provided Japanese models use SudachiPy split mode `A`. The `meta` argument
of the `Japanese` language class can be used to configure the split mode to `A`,
`B` or `C`.

<Infobox variant="warning">

If you run into errors related to `sudachipy`, which is currently under active
development, we suggest downgrading to `sudachipy==0.4.5`, which is the version
used for training the current [Japanese models](/models/ja).

</Infobox>

## Installing and using models {#download}

The easiest way to download a model is via spaCy's
[`download`](/api/cli#download) command. It takes care of finding the
best-matching model compatible with your spaCy installation.

> #### Important note for v3.0
>
> Note that as of spaCy v3.0, model shortcut links that create (potentially
> brittle) symlinks in your spaCy installation are **deprecated**. To download
> and load an installed model, use its full name:
>
> ```diff
> - python -m spacy download en
> + python -m spacy dowmload en_core_web_sm
> ```
>
> ```diff
> - nlp = spacy.load("en")
> + nlp = spacy.load("en_core_web_sm")
> ```

```bash
# Download best-matching version of specific model for your spaCy installation
python -m spacy download en_core_web_sm

# Download exact model version
python -m spacy download en_core_web_sm-2.2.0 --direct
```

The download command will [install the model](/usage/models#download-pip) via
pip and place the package in your `site-packages` directory.

```bash
pip install spacy
python -m spacy download en_core_web_sm
```

```python
import spacy
nlp = spacy.load("en_core_web_sm")
doc = nlp("This is a sentence.")
```

### Installation via pip {#download-pip}

To download a model directly using [pip](https://pypi.python.org/pypi/pip),
point `pip install` to the URL or local path of the archive file. To find the
direct link to a model, head over to the
[model releases](https://github.com/explosion/spacy-models/releases), right
click on the archive link and copy it to your clipboard.

```bash
# With external URL
pip install https://github.com/explosion/spacy-models/releases/download/en_core_web_sm-3.0.0/en_core_web_sm-3.0.0.tar.gz

# With local file
pip install /Users/you/en_core_web_sm-3.0.0.tar.gz
```

By default, this will install the model into your `site-packages` directory. You
can then use `spacy.load()` to load it via its package name or
[import it](#usage-import) explicitly as a module. If you need to download
models as part of an automated process, we recommend using pip with a direct
link, instead of relying on spaCy's [`download`](/api/cli#download) command.

You can also add the direct download link to your application's
`requirements.txt`. For more details, see the section on
[working with models in production](#production).

### Manual download and installation {#download-manual}

In some cases, you might prefer downloading the data manually, for example to
place it into a custom directory. You can download the model via your browser
from the [latest releases](https://github.com/explosion/spacy-models/releases),
or configure your own download script using the URL of the archive file. The
archive consists of a model directory that contains another directory with the
model data.

```yaml
### Directory structure {highlight="7"}
└── en_core_web_md-3.0.0.tar.gz       # downloaded archive
    ├── meta.json                     # model meta data
    ├── setup.py                      # setup file for pip installation
    └── en_core_web_md                # 📦 model package
        ├── __init__.py               # init for pip installation
        ├── meta.json                 # model meta data
        └── en_core_web_md-3.0.0      # model data
```

You can place the **model package directory** anywhere on your local file
system.

### Using models with spaCy {#usage}

To load a model, use [`spacy.load`](/api/top-level#spacy.load) with the model's
package name or a path to the data directory:

> #### Important note for v3.0
>
> Note that as of spaCy v3.0, model shortcut links that create (potentially
> brittle) symlinks in your spaCy installation are **deprecated**. To load an
> installed model, use its full name:
>
> ```diff
> - nlp = spacy.load("en")
> + nlp = spacy.load("en_core_web_sm")
> ```

```python
import spacy
nlp = spacy.load("en_core_web_sm")           # load model package "en_core_web_sm"
nlp = spacy.load("/path/to/en_core_web_sm")  # load package from a directory

doc = nlp("This is a sentence.")
```

<Infobox title="Tip: Preview model info" emoji="💡">

You can use the [`info`](/api/cli#info) command or
[`spacy.info()`](/api/top-level#spacy.info) method to print a model's meta data
before loading it. Each `Language` object with a loaded model also exposes the
model's meta data as the attribute `meta`. For example, `nlp.meta['version']`
will return the model's version.

</Infobox>

### Importing models as modules {#usage-import}

If you've installed a model via spaCy's downloader, or directly via pip, you can
also `import` it and then call its `load()` method with no arguments:

```python
### {executable="true"}
import en_core_web_sm

nlp = en_core_web_sm.load()
doc = nlp("This is a sentence.")
```

How you choose to load your models ultimately depends on personal preference.
However, **for larger code bases**, we usually recommend native imports, as this
will make it easier to integrate models with your existing build process,
continuous integration workflow and testing framework. It'll also prevent you
from ever trying to load a model that is not installed, as your code will raise
an `ImportError` immediately, instead of failing somewhere down the line when
calling `spacy.load()`.

For more details, see the section on
[working with models in production](#production).

### Using your own models {#own-models}

If you've trained your own model, for example for
[additional languages](/usage/adding-languages) or
[custom named entities](/usage/training#ner), you can save its state using the
[`Language.to_disk()`](/api/language#to_disk) method. To make the model more
convenient to deploy, we recommend wrapping it as a Python package.

For more information and a detailed guide on how to package your model, see the
documentation on [saving and loading models](/usage/saving-loading#models).

## Using models in production {#production}

If your application depends on one or more models, you'll usually want to
integrate them into your continuous integration workflow and build process.
While spaCy provides a range of useful helpers for downloading, linking and
loading models, the underlying functionality is entirely based on native Python
packages. This allows your application to handle a model like any other package
dependency.

<!-- TODO: reference relevant spaCy project -->

### Downloading and requiring model dependencies {#models-download}

spaCy's built-in [`download`](/api/cli#download) command is mostly intended as a
convenient, interactive wrapper. It performs compatibility checks and prints
detailed error messages and warnings. However, if you're downloading models as
part of an automated build process, this only adds an unnecessary layer of
complexity. If you know which models your application needs, you should be
specifying them directly.

Because all models are valid Python packages, you can add them to your
application's `requirements.txt`. If you're running your own internal PyPi
installation, you can upload the models there. pip's
[requirements file format](https://pip.pypa.io/en/latest/reference/pip_install/#requirements-file-format)
supports both package names to download via a PyPi server, as well as direct
URLs.

```text
### requirements.txt
spacy>=2.2.0,<3.0.0
https://github.com/explosion/spacy-models/releases/download/en_core_web_sm-2.2.0/en_core_web_sm-2.2.0.tar.gz#egg=en_core_web_sm
```

Specifying `#egg=` with the package name tells pip which package to expect from
the download URL. This way, the package won't be re-downloaded and overwritten
if it's already installed - just like when you're downloading a package from
PyPi.

All models are versioned and specify their spaCy dependency. This ensures
cross-compatibility and lets you specify exact version requirements for each
model. If you've trained your own model, you can use the
[`package`](/api/cli#package) command to generate the required meta data and
turn it into a loadable package.

### Loading and testing models {#models-loading}

Models are regular Python packages, so you can also import them as a package
using Python's native `import` syntax, and then call the `load` method to load
the model data and return an `nlp` object:

```python
import en_core_web_sm
nlp = en_core_web_sm.load()
```

In general, this approach is recommended for larger code bases, as it's more
"native", and doesn't depend on symlinks or rely on spaCy's loader to resolve
string names to model packages. If a model can't be imported, Python will raise
an `ImportError` immediately. And if a model is imported but not used, any
linter will catch that.

Similarly, it'll give you more flexibility when writing tests that require
loading models. For example, instead of writing your own `try` and `except`
logic around spaCy's loader, you can use
[pytest](http://pytest.readthedocs.io/en/latest/)'s
[`importorskip()`](https://docs.pytest.org/en/latest/builtin.html#_pytest.outcomes.importorskip)
method to only run a test if a specific model or model version is installed.
Each model package exposes a `__version__` attribute which you can also use to
perform your own version compatibility checks before loading a model.<|MERGE_RESOLUTION|>--- conflicted
+++ resolved
@@ -105,8 +105,8 @@
 > ```
 
 1. **Character segmentation:** Character segmentation is the default
-   segmentation option. It's enabled when you create a new `Chinese`
-   language class or call `spacy.blank("zh")`.
+   segmentation option. It's enabled when you create a new `Chinese` language
+   class or call `spacy.blank("zh")`.
 2. **Jieba:** `Chinese` uses [Jieba](https://github.com/fxsjy/jieba) for word
    segmentation with the tokenizer option `{"segmenter": "jieba"}`.
 3. **PKUSeg**: As of spaCy v2.3.0, support for
@@ -122,9 +122,6 @@
 
 </Infobox>
 
-<<<<<<< HEAD
-<Accordion title="Details on spaCy's PKUSeg API">
-=======
 <Infobox variant="warning">
 
 Note that [`pkuseg`](https://github.com/lancopku/pkuseg-python) doesn't yet ship
@@ -138,7 +135,6 @@
 </Infobox>
 
 <Accordion title="Details on spaCy's Chinese API">
->>>>>>> cb65b368
 
 The `meta` argument of the `Chinese` language class supports the following
 following tokenizer config settings:
