--- conflicted
+++ resolved
@@ -158,22 +158,6 @@
 [`Token` attributes](/api/token#attributes). The supported attributes for
 rule-based matching are:
 
-<<<<<<< HEAD
-| Attribute                              | Type    |  Description                                                                                           |
-| -------------------------------------- | ------- | ------------------------------------------------------------------------------------------------------ |
-| `ORTH`                                 | unicode | The exact verbatim text of a token.                                                                    |
-| `TEXT` <Tag variant="new">2.1</Tag>    | unicode | The exact verbatim text of a token.                                                                    |
-| `LOWER`                                | unicode | The lowercase form of the token text.                                                                  |
-|  `LENGTH`                              | int     | The length of the token text.                                                                          |
-|  `IS_ALPHA`, `IS_ASCII`, `IS_DIGIT`    | bool    | Token text consists of alphabetic characters, ASCII characters, digits.                                |
-|  `IS_LOWER`, `IS_UPPER`, `IS_TITLE`    | bool    | Token text is in lowercase, uppercase, titlecase.                                                      |
-|  `IS_PUNCT`, `IS_SPACE`, `IS_STOP`     | bool    | Token is punctuation, whitespace, stop word.                                                           |
-|  `IS_SENT_START`                       | bool    | Token is start of sentence.                                                           |
-|  `LIKE_NUM`, `LIKE_URL`, `LIKE_EMAIL`  | bool    | Token text resembles a number, URL, email.                                                             |
-|  `POS`, `TAG`, `DEP`, `LEMMA`, `SHAPE` | unicode | The token's simple and extended part-of-speech tag, dependency label, lemma, shape.                    |
-| `ENT_TYPE`                             | unicode | The token's entity label.                                                                              |
-| `_` <Tag variant="new">2.1</Tag>       | dict    | Properties in [custom extension attributes](/usage/processing-pipelines#custom-components-attributes). |
-=======
 | Attribute                                       |  Description                                                                                                              |
 | ----------------------------------------------- | ------------------------------------------------------------------------------------------------------------------------- |
 | `ORTH`                                          | The exact verbatim text of a token. ~~str~~                                                                               |
@@ -189,7 +173,6 @@
 | `ENT_TYPE`                                      | The token's entity label. ~~str~~                                                                                         |
 | `_` <Tag variant="new">2.1</Tag>                | Properties in [custom extension attributes](/usage/processing-pipelines#custom-components-attributes). ~~Dict[str, Any]~~ |
 | `OP`                                            | [Operator or quantifier](#quantifiers) to determine how often to match a token pattern. ~~str~~                           |
->>>>>>> abeafcbc
 
 <Accordion title="Does it matter if the attribute names are uppercase or lowercase?">
 
@@ -506,11 +489,11 @@
 phrases, so that you can resolve overlaps and other conflicts in whatever way
 you prefer.
 
-| Argument  | Description                                                                                                                                        |
-| --------- | -------------------------------------------------------------------------------------------------------------------------------------------------- |
-| `matcher` | The matcher instance. ~~Matcher~~                                                                                                                  |
-| `doc`     | The document the matcher was used on. ~~Doc~~                                                                                                      |
-| `i`       | Index of the current match (`matches[i`]). ~~int~~                                                                                                 |
+| Argument  | Description                                                                                                                                       |
+| --------- | ------------------------------------------------------------------------------------------------------------------------------------------------- |
+| `matcher` | The matcher instance. ~~Matcher~~                                                                                                                 |
+| `doc`     | The document the matcher was used on. ~~Doc~~                                                                                                     |
+| `i`       | Index of the current match (`matches[i`]). ~~int~~                                                                                                |
 | `matches` | A list of `(match_id, start, end)` tuples, describing the matches. A match tuple describes a span `doc[start:end`]. ~~List[Tuple[int, int int]]~~ |
 
 ### Creating spans from matches {#matcher-spans}
@@ -648,8 +631,8 @@
 containing a match and render them with the
 [displaCy visualizer](/usage/visualizers). In the callback function, you'll have
 access to the `start` and `end` of each match, as well as the parent `Doc`. This
-lets you determine the sentence containing the match, `doc[start:end].sent`,
-and calculate the start and end of the matched span within the sentence. Using
+lets you determine the sentence containing the match, `doc[start:end].sent`, and
+calculate the start and end of the matched span within the sentence. Using
 displaCy in ["manual" mode](/usage/visualizers#manual-usage) lets you pass in a
 list of dictionaries containing the text and entities to render.
 
