#!/usr/bin/env python
from __future__ import print_function
import io
import os
import subprocess
import sys
import contextlib
from distutils.command.build_ext import build_ext
from distutils.sysconfig import get_python_inc
from distutils import ccompiler, msvccompiler
from setuptools import Extension, setup, find_packages


PACKAGE_DATA = {'': ['*.pyx', '*.pxd', '*.txt', '*.tokens']}


PACKAGES = find_packages()


MOD_NAMES = [
    'spacy._align',
    'spacy.parts_of_speech',
    'spacy.strings',
    'spacy.lexeme',
    'spacy.vocab',
    'spacy.attrs',
    'spacy.morphology',
    'spacy.pipeline',
    'spacy.syntax.stateclass',
    'spacy.syntax._state',
    'spacy.tokenizer',
    'spacy.syntax.nn_parser',
    'spacy.syntax._parser_model',
    'spacy.syntax._beam_utils',
    'spacy.syntax.nonproj',
    'spacy.syntax.transition_system',
    'spacy.syntax.arc_eager',
    'spacy.gold',
    'spacy.tokens.doc',
    'spacy.tokens.span',
    'spacy.tokens.token',
    'spacy.tokens._retokenize',
    'spacy.matcher',
    'spacy.syntax.ner',
    'spacy.symbols',
    'spacy.vectors',
]


COMPILE_OPTIONS =  {
    'msvc': ['/Ox', '/EHsc'],
    'mingw32' : ['-O2', '-Wno-strict-prototypes', '-Wno-unused-function'],
    'other' : ['-O2', '-Wno-strict-prototypes', '-Wno-unused-function']
}


LINK_OPTIONS = {
    'msvc' : [],
    'mingw32': [],
    'other' : []
}


# I don't understand this very well yet. See Issue #267
# Fingers crossed!
USE_OPENMP_DEFAULT = '0' if sys.platform != 'darwin' else None
if os.environ.get('USE_OPENMP', USE_OPENMP_DEFAULT) == '1':
    if sys.platform == 'darwin':
        COMPILE_OPTIONS['other'].append('-fopenmp')
        LINK_OPTIONS['other'].append('-fopenmp')
        PACKAGE_DATA['spacy.platform.darwin.lib'] = ['*.dylib']
        PACKAGES.append('spacy.platform.darwin.lib')

    elif sys.platform == 'win32':
        COMPILE_OPTIONS['msvc'].append('/openmp')

    else:
        COMPILE_OPTIONS['other'].append('-fopenmp')
        LINK_OPTIONS['other'].append('-fopenmp')


# By subclassing build_extensions we have the actual compiler that will be used which is really known only after finalize_options
# http://stackoverflow.com/questions/724664/python-distutils-how-to-get-a-compiler-that-is-going-to-be-used
class build_ext_options:
    def build_options(self):
        for e in self.extensions:
            e.extra_compile_args += COMPILE_OPTIONS.get(
                self.compiler.compiler_type, COMPILE_OPTIONS['other'])
        for e in self.extensions:
            e.extra_link_args += LINK_OPTIONS.get(
                self.compiler.compiler_type, LINK_OPTIONS['other'])


class build_ext_subclass(build_ext, build_ext_options):
    def build_extensions(self):
        build_ext_options.build_options(self)
        build_ext.build_extensions(self)


def generate_cython(root, source):
    print('Cythonizing sources')
    p = subprocess.call([sys.executable,
                         os.path.join(root, 'bin', 'cythonize.py'),
                         source], env=os.environ)
    if p != 0:
        raise RuntimeError('Running cythonize failed')


def is_source_release(path):
    return os.path.exists(os.path.join(path, 'PKG-INFO'))


def clean(path):
    for name in MOD_NAMES:
        name = name.replace('.', '/')
        for ext in ['.so', '.html', '.cpp', '.c']:
            file_path = os.path.join(path, name + ext)
            if os.path.exists(file_path):
                os.unlink(file_path)


@contextlib.contextmanager
def chdir(new_dir):
    old_dir = os.getcwd()
    try:
        os.chdir(new_dir)
        sys.path.insert(0, new_dir)
        yield
    finally:
        del sys.path[0]
        os.chdir(old_dir)


def setup_package():
    root = os.path.abspath(os.path.dirname(__file__))

    if len(sys.argv) > 1 and sys.argv[1] == 'clean':
        return clean(root)

    with chdir(root):
        with io.open(os.path.join(root, 'spacy', 'about.py'), encoding='utf8') as f:
            about = {}
            exec(f.read(), about)

        with io.open(os.path.join(root, 'README.rst'), encoding='utf8') as f:
            readme = f.read()

        include_dirs = [
            get_python_inc(plat_specific=True),
            os.path.join(root, 'include')]

        if (ccompiler.new_compiler().compiler_type == 'msvc'
        and msvccompiler.get_build_version() == 9):
            include_dirs.append(os.path.join(root, 'include', 'msvc9'))

        ext_modules = []
        for mod_name in MOD_NAMES:
            mod_path = mod_name.replace('.', '/') + '.cpp'
            extra_link_args = []
            # ???
            # Imported from patch from @mikepb
            # See Issue #267. Running blind here...
            if sys.platform == 'darwin':
                dylib_path = ['..' for _ in range(mod_name.count('.'))]
                dylib_path = '/'.join(dylib_path)
                dylib_path = '@loader_path/%s/spacy/platform/darwin/lib' % dylib_path
                extra_link_args.append('-Wl,-rpath,%s' % dylib_path)
            ext_modules.append(
                Extension(mod_name, [mod_path],
                    language='c++', include_dirs=include_dirs,
                    extra_link_args=extra_link_args))

        if not is_source_release(root):
            generate_cython(root, 'spacy')

        setup(
            name=about['__title__'],
            zip_safe=False,
            packages=PACKAGES,
            package_data=PACKAGE_DATA,
            description=about['__summary__'],
            long_description=readme,
            author=about['__author__'],
            author_email=about['__email__'],
            version=about['__version__'],
            url=about['__uri__'],
            license=about['__license__'],
            ext_modules=ext_modules,
            scripts=['bin/spacy'],
            install_requires=[
                'numpy>=1.7',
                'murmurhash>=0.28,<0.29',
                'cymem>=1.30,<1.32',
                'preshed>=1.0.0,<2.0.0',
<<<<<<< HEAD
                'thinc>=6.11.2,<6.12.0',
=======
                'thinc==6.10.3.dev1',
>>>>>>> 1a1c7304
                'plac<1.0.0,>=0.9.6',
                'ujson>=1.35',
                'regex==2017.4.5',
<<<<<<< HEAD
                'dill>=0.2,<0.3',
                'requests>=2.13.0,<3.0.0'],
            setup_requires=['wheel'],
            extras_require={
                'cuda': ['cupy>=4.0'],
                'cuda80': ['cupy-cuda80>=4.0'],
                'cuda90': ['cupy-cuda90>=4.0'],
                'cuda91': ['cupy-cuda91>=4.0'],
            },
=======
                'requests>=2.13.0,<3.0.0',
                'pathlib==1.0.1; python_version < "3.4"'],
>>>>>>> 1a1c7304
            classifiers=[
                'Development Status :: 5 - Production/Stable',
                'Environment :: Console',
                'Intended Audience :: Developers',
                'Intended Audience :: Science/Research',
                'License :: OSI Approved :: MIT License',
                'Operating System :: POSIX :: Linux',
                'Operating System :: MacOS :: MacOS X',
                'Operating System :: Microsoft :: Windows',
                'Programming Language :: Cython',
                'Programming Language :: Python :: 2',
                'Programming Language :: Python :: 2.7',
                'Programming Language :: Python :: 3',
                'Programming Language :: Python :: 3.4',
                'Programming Language :: Python :: 3.5',
                'Programming Language :: Python :: 3.6',
                'Programming Language :: Python :: 3.7',
                'Topic :: Scientific/Engineering'],
            cmdclass = {
                'build_ext': build_ext_subclass},
        )


if __name__ == '__main__':
    setup_package()<|MERGE_RESOLUTION|>--- conflicted
+++ resolved
@@ -192,17 +192,13 @@
                 'murmurhash>=0.28,<0.29',
                 'cymem>=1.30,<1.32',
                 'preshed>=1.0.0,<2.0.0',
-<<<<<<< HEAD
                 'thinc>=6.11.2,<6.12.0',
-=======
-                'thinc==6.10.3.dev1',
->>>>>>> 1a1c7304
                 'plac<1.0.0,>=0.9.6',
                 'ujson>=1.35',
                 'regex==2017.4.5',
-<<<<<<< HEAD
                 'dill>=0.2,<0.3',
-                'requests>=2.13.0,<3.0.0'],
+                'requests>=2.13.0,<3.0.0',
+                'pathlib==1.0.1; python_version < "3.4"'],
             setup_requires=['wheel'],
             extras_require={
                 'cuda': ['cupy>=4.0'],
@@ -210,10 +206,6 @@
                 'cuda90': ['cupy-cuda90>=4.0'],
                 'cuda91': ['cupy-cuda91>=4.0'],
             },
-=======
-                'requests>=2.13.0,<3.0.0',
-                'pathlib==1.0.1; python_version < "3.4"'],
->>>>>>> 1a1c7304
             classifiers=[
                 'Development Status :: 5 - Production/Stable',
                 'Environment :: Console',
