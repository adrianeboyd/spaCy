--- conflicted
+++ resolved
@@ -27,12 +27,6 @@
         return False
 
 
-<<<<<<< HEAD
-PACKAGE_DATA = {"": ["*.pyx", "*.pxd", "*.txt", "*.tokens", "*.json"]}
-
-
-=======
->>>>>>> f8e606c3
 PACKAGES = find_packages()
 
 
@@ -196,56 +190,6 @@
             packages=PACKAGES,
             version=about["__version__"],
             ext_modules=ext_modules,
-<<<<<<< HEAD
-            scripts=["bin/spacy"],
-            install_requires=[
-                "numpy>=1.15.0",
-                "murmurhash>=0.28.0,<1.1.0",
-                "cymem>=2.0.2,<2.1.0",
-                "preshed>=2.0.1,<2.1.0",
-                "thinc>=7.0.8,<7.1.0",
-                "blis>=0.2.2,<0.3.0",
-                "plac<1.0.0,>=0.9.6",
-                "requests>=2.13.0,<3.0.0",
-                "wasabi>=0.2.0,<1.1.0",
-                "srsly>=0.1.0,<1.1.0",
-                'pathlib==1.0.1; python_version < "3.4"',
-            ],
-            setup_requires=["wheel"],
-            extras_require={
-                "cuda": ["thinc_gpu_ops>=0.0.1,<0.1.0", "cupy>=5.0.0b4"],
-                "cuda80": ["thinc_gpu_ops>=0.0.1,<0.1.0", "cupy-cuda80>=5.0.0b4"],
-                "cuda90": ["thinc_gpu_ops>=0.0.1,<0.1.0", "cupy-cuda90>=5.0.0b4"],
-                "cuda91": ["thinc_gpu_ops>=0.0.1,<0.1.0", "cupy-cuda91>=5.0.0b4"],
-                "cuda92": ["thinc_gpu_ops>=0.0.1,<0.1.0", "cupy-cuda92>=5.0.0b4"],
-                "cuda100": ["thinc_gpu_ops>=0.0.1,<0.1.0", "cupy-cuda100>=5.0.0b4"],
-                # Language tokenizers with external dependencies
-                "ja": ["mecab-python3==0.7"],
-                "ko": ["natto-py==0.9.0"],
-                "th": ["pythainlp>=2.0"],
-            },
-            python_requires=">=2.7,!=3.0.*,!=3.1.*,!=3.2.*,!=3.3.*",
-            classifiers=[
-                "Development Status :: 5 - Production/Stable",
-                "Environment :: Console",
-                "Intended Audience :: Developers",
-                "Intended Audience :: Science/Research",
-                "License :: OSI Approved :: MIT License",
-                "Operating System :: POSIX :: Linux",
-                "Operating System :: MacOS :: MacOS X",
-                "Operating System :: Microsoft :: Windows",
-                "Programming Language :: Cython",
-                "Programming Language :: Python :: 2",
-                "Programming Language :: Python :: 2.7",
-                "Programming Language :: Python :: 3",
-                "Programming Language :: Python :: 3.4",
-                "Programming Language :: Python :: 3.5",
-                "Programming Language :: Python :: 3.6",
-                "Programming Language :: Python :: 3.7",
-                "Topic :: Scientific/Engineering",
-            ],
-=======
->>>>>>> f8e606c3
             cmdclass={"build_ext": build_ext_subclass},
         )
 
