[metadata]
description = Industrial-strength Natural Language Processing (NLP) in Python
url = https://spacy.io
author = Explosion
author_email = contact@explosion.ai
license = MIT
long_description = file: README.md
long_description_content_type = text/markdown
classifiers =
    Development Status :: 5 - Production/Stable
    Environment :: Console
    Intended Audience :: Developers
    Intended Audience :: Science/Research
    License :: OSI Approved :: MIT License
    Operating System :: POSIX :: Linux
    Operating System :: MacOS :: MacOS X
    Operating System :: Microsoft :: Windows
    Programming Language :: Cython
    Programming Language :: Python :: 3
    Programming Language :: Python :: 3.6
    Programming Language :: Python :: 3.7
    Programming Language :: Python :: 3.8
    Topic :: Scientific/Engineering

[options]
zip_safe = false
include_package_data = true
python_requires = >=3.6
setup_requires =
    wheel
    cython>=0.25
    numpy>=1.15.0
    # We also need our Cython packages here to compile against
    cymem>=2.0.2,<2.1.0
    preshed>=3.0.2,<3.1.0
    murmurhash>=0.28.0,<1.1.0
    thinc>=8.0.0rc0,<8.1.0
install_requires =
    # Our libraries
    murmurhash>=0.28.0,<1.1.0
    cymem>=2.0.2,<2.1.0
    preshed>=3.0.2,<3.1.0
    thinc>=8.0.0rc0,<8.1.0
    blis>=0.4.0,<0.8.0
    wasabi>=0.8.0,<1.1.0
    srsly>=2.3.0,<3.0.0
    catalogue>=2.0.1,<2.1.0
    typer>=0.3.0,<0.4.0
    pathy
    # Third-party dependencies
    tqdm>=4.38.0,<5.0.0
    numpy>=1.15.0
    requests>=2.13.0,<3.0.0
<<<<<<< HEAD
    pydantic>=1.5.0,<2.0.0
=======
    pydantic>=1.5.0,<1.7.0
    pytokenizations
>>>>>>> 5d2cb86c
    jinja2
    # Official Python utilities
    setuptools
    packaging>=20.0
    importlib_metadata>=0.20; python_version < "3.8"
    typing_extensions>=3.7.4; python_version < "3.8"

[options.entry_points]
console_scripts =
    spacy = spacy.cli:app

[options.extras_require]
lookups =
    spacy_lookups_data>=1.0.0rc0,<1.1.0
transformers =
    spacy_transformers>=1.0.0rc0,<1.1.0
ray =
    spacy_ray>=0.1.0,<1.0.0
cuda =
    cupy>=5.0.0b4,<9.0.0
cuda80 =
    cupy-cuda80>=5.0.0b4,<9.0.0
cuda90 =
    cupy-cuda90>=5.0.0b4,<9.0.0
cuda91 =
    cupy-cuda91>=5.0.0b4,<9.0.0
cuda92 =
    cupy-cuda92>=5.0.0b4,<9.0.0
cuda100 =
    cupy-cuda100>=5.0.0b4,<9.0.0
cuda101 =
    cupy-cuda101>=5.0.0b4,<9.0.0
cuda102 =
    cupy-cuda102>=5.0.0b4,<9.0.0
# Language tokenizers with external dependencies
ja =
    sudachipy>=0.4.9
    sudachidict_core>=20200330
ko =
    natto-py==0.9.0
th =
    pythainlp>=2.0
zh =
    spacy-pkuseg==0.0.26

[bdist_wheel]
universal = false

[sdist]
formats = gztar

[flake8]
ignore = E203, E266, E501, E731, W503, E741
max-line-length = 80
select = B,C,E,F,W,T4,B9
exclude =
    .env,
    .git,
    __pycache__,
    _tokenizer_exceptions_list.py,

[tool:pytest]
markers =
    slow

[mypy]
ignore_missing_imports = True
no_implicit_optional = True
plugins = pydantic.mypy, thinc.mypy<|MERGE_RESOLUTION|>--- conflicted
+++ resolved
@@ -51,12 +51,7 @@
     tqdm>=4.38.0,<5.0.0
     numpy>=1.15.0
     requests>=2.13.0,<3.0.0
-<<<<<<< HEAD
-    pydantic>=1.5.0,<2.0.0
-=======
     pydantic>=1.5.0,<1.7.0
-    pytokenizations
->>>>>>> 5d2cb86c
     jinja2
     # Official Python utilities
     setuptools
