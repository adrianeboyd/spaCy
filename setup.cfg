--- conflicted
+++ resolved
@@ -59,11 +59,7 @@
 
 [options.extras_require]
 lookups =
-<<<<<<< HEAD
-    spacy_lookups_data>=0.3.0,<0.4.0
-=======
     spacy_lookups_data>=0.3.1,<0.4.0
->>>>>>> a41e28ce
 cuda =
     cupy>=5.0.0b4,<9.0.0
 cuda80 =
