--- conflicted
+++ resolved
@@ -47,11 +47,7 @@
 from .. import util
 from ..util import get_async, get_cuda_stream
 from .._ml import zero_init, PrecomputableAffine
-<<<<<<< HEAD
-from .._ml import Tok2Vec, doc2feats, rebatch, fine_tune
-=======
 from .._ml import Tok2Vec, doc2feats
->>>>>>> 531142a9
 from .._ml import Residual, drop_layer, flatten
 from .._ml import link_vectors_to_models
 from .._ml import HistoryFeatures
@@ -454,7 +450,6 @@
             with gil:
                 PyErr_SetFromErrno(MemoryError)
                 PyErr_CheckSignals()
-
         while not state.is_final():
             state.set_context_tokens(token_ids, nr_feat)
             memset(vectors, 0, nr_hidden * nr_piece * sizeof(float))
