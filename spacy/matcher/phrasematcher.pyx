# cython: infer_types=True
# cython: profile=True
from __future__ import unicode_literals

from libc.stdint cimport uintptr_t

from preshed.maps cimport map_init, map_set, map_get, map_clear, map_iter

from ..attrs cimport ORTH, POS, TAG, DEP, LEMMA
from ..structs cimport TokenC
from ..tokens.token cimport Token

from ._schemas import TOKEN_PATTERN_SCHEMA
from ..errors import Errors, Warnings, deprecation_warning, user_warning


cdef class PhraseMatcher:
    """Efficiently match large terminology lists. While the `Matcher` matches
    sequences based on lists of token descriptions, the `PhraseMatcher` accepts
    match patterns in the form of `Doc` objects.

    DOCS: https://spacy.io/api/phrasematcher
    USAGE: https://spacy.io/usage/rule-based-matching#phrasematcher

    Adapted from FlashText: https://github.com/vi3k6i5/flashtext
    MIT License (see `LICENSE`)
    Copyright (c) 2017 Vikash Singh (vikash.duliajan@gmail.com)
    """

    def __init__(self, Vocab vocab, max_length=0, attr="ORTH", validate=False):
        """Initialize the PhraseMatcher.

        vocab (Vocab): The shared vocabulary.
        attr (int / unicode): Token attribute to match on.
        validate (bool): Perform additional validation when patterns are added.
        RETURNS (PhraseMatcher): The newly constructed object.

        DOCS: https://spacy.io/api/phrasematcher#init
        """
        if max_length != 0:
            deprecation_warning(Warnings.W010)
        self.vocab = vocab
        self._callbacks = {}
<<<<<<< HEAD
        self._keywords = {}
=======
>>>>>>> 22b9e121
        self._docs = {}
        self._validate = validate

        self.mem = Pool()
        self.c_map = <MapStruct*>self.mem.alloc(1, sizeof(MapStruct))
        self._terminal_hash = 826361138722620965
        map_init(self.mem, self.c_map, 8)

        if isinstance(attr, long):
            self.attr = attr
        else:
            attr = attr.upper()
            if attr == "TEXT":
                attr = "ORTH"
            if attr not in TOKEN_PATTERN_SCHEMA["items"]["properties"]:
                raise ValueError(Errors.E152.format(attr=attr))
            self.attr = self.vocab.strings[attr]

    def __len__(self):
        """Get the number of match IDs added to the matcher.

        RETURNS (int): The number of rules.

        DOCS: https://spacy.io/api/phrasematcher#len
        """
        return len(self._callbacks)

    def __contains__(self, key):
        """Check whether the matcher contains rules for a match ID.

        key (unicode): The match ID.
        RETURNS (bool): Whether the matcher contains rules for this match ID.

        DOCS: https://spacy.io/api/phrasematcher#contains
        """
        return key in self._callbacks

    def __reduce__(self):
        data = (self.vocab, self._docs, self._callbacks)
        return (unpickle_matcher, data, None, None)

    def remove(self, key):
        """Remove a rule from the matcher by match ID. A KeyError is raised if
        the key does not exist.

        key (unicode): The match ID.
<<<<<<< HEAD
        """
        if key not in self._keywords:
=======

        DOCS: https://spacy.io/api/phrasematcher#remove
        """
        if key not in self._docs:
>>>>>>> 22b9e121
            raise KeyError(key)
        cdef MapStruct* current_node
        cdef MapStruct* terminal_map
        cdef MapStruct* node_pointer
        cdef void* result
        cdef key_t terminal_key
        cdef void* value
        cdef int c_i = 0
        cdef vector[MapStruct*] path_nodes
        cdef vector[key_t] path_keys
        cdef key_t key_to_remove
<<<<<<< HEAD
        for keyword in self._keywords[key]:
=======
        for keyword in self._docs[key]:
>>>>>>> 22b9e121
            current_node = self.c_map
            for token in keyword:
                result = map_get(current_node, token)
                if result:
                    path_nodes.push_back(current_node)
                    path_keys.push_back(token)
                    current_node = <MapStruct*>result
                else:
                    # if token is not found, break out of the loop
                    current_node = NULL
                    break
            # remove the tokens from trie node if there are no other
            # keywords with them
            result = map_get(current_node, self._terminal_hash)
            if current_node != NULL and result:
                terminal_map = <MapStruct*>result
                terminal_keys = []
                c_i = 0
                while map_iter(terminal_map, &c_i, &terminal_key, &value):
                    terminal_keys.append(self.vocab.strings[terminal_key])
                # if this is the only remaining key, remove unnecessary paths
                if terminal_keys == [key]:
                    while not path_nodes.empty():
                        node_pointer = path_nodes.back()
                        path_nodes.pop_back()
                        key_to_remove = path_keys.back()
                        path_keys.pop_back()
                        result = map_get(node_pointer, key_to_remove)
                        if node_pointer.filled == 1:
                            map_clear(node_pointer, key_to_remove)
                            self.mem.free(result)
                        else:
                            # more than one key means more than 1 path,
                            # delete not required path and keep the others
                            map_clear(node_pointer, key_to_remove)
                            self.mem.free(result)
                            break
                # otherwise simply remove the key
                else:
                    result = map_get(current_node, self._terminal_hash)
                    if result:
                        map_clear(<MapStruct*>result, self.vocab.strings[key])

<<<<<<< HEAD
        del self._keywords[key]
=======
>>>>>>> 22b9e121
        del self._callbacks[key]
        del self._docs[key]

    def add(self, key, on_match, *docs):
        """Add a match-rule to the phrase-matcher. A match-rule consists of: an ID
        key, an on_match callback, and one or more patterns.

        key (unicode): The match ID.
        on_match (callable): Callback executed on match.
        *docs (Doc): `Doc` objects representing match patterns.

        DOCS: https://spacy.io/api/phrasematcher#add
        """

        _ = self.vocab[key]
        self._callbacks[key] = on_match
<<<<<<< HEAD
        self._keywords.setdefault(key, [])
        self._docs.setdefault(key, set())
        self._docs[key].update(docs)
=======
        self._docs.setdefault(key, set())
>>>>>>> 22b9e121

        cdef MapStruct* current_node
        cdef MapStruct* internal_node
        cdef void* result

        for doc in docs:
            if len(doc) == 0:
                continue
            if self.attr in (POS, TAG, LEMMA) and not doc.is_tagged:
                raise ValueError(Errors.E155.format())
            if self.attr == DEP and not doc.is_parsed:
                raise ValueError(Errors.E156.format())
            if self._validate and (doc.is_tagged or doc.is_parsed) \
              and self.attr not in (DEP, POS, TAG, LEMMA):
                string_attr = self.vocab.strings[self.attr]
                user_warning(Warnings.W012.format(key=key, attr=string_attr))
<<<<<<< HEAD
            keyword = self._convert_to_array(doc)
            # keep track of keywords per key to make remove easier
            # (would use a set, but can't hash numpy arrays)
            self._keywords[key].append(keyword)
=======
            if isinstance(doc, Doc):
                keyword = self._convert_to_array(doc)
            else:
                keyword = doc
            self._docs[key].add(tuple(keyword))
>>>>>>> 22b9e121

            current_node = self.c_map
            for token in keyword:
                if token == self._terminal_hash:
                    user_warning(Warnings.W021)
                    break
                result = <MapStruct*>map_get(current_node, token)
                if not result:
                    internal_node = <MapStruct*>self.mem.alloc(1, sizeof(MapStruct))
                    map_init(self.mem, internal_node, 8)
                    map_set(self.mem, current_node, token, internal_node)
                    result = internal_node
                current_node = <MapStruct*>result
            result = <MapStruct*>map_get(current_node, self._terminal_hash)
            if not result:
                internal_node = <MapStruct*>self.mem.alloc(1, sizeof(MapStruct))
                map_init(self.mem, internal_node, 8)
                map_set(self.mem, current_node, self._terminal_hash, internal_node)
                result = internal_node
            map_set(self.mem, <MapStruct*>result, self.vocab.strings[key], NULL)

    def __call__(self, doc):
        """Find all sequences matching the supplied patterns on the `Doc`.

        doc (Doc): The document to match over.
        RETURNS (list): A list of `(key, start, end)` tuples,
            describing the matches. A match tuple describes a span
            `doc[start:end]`. The `label_id` and `key` are both integers.

        DOCS: https://spacy.io/api/phrasematcher#call
        """
        matches = []
        if doc is None or len(doc) == 0:
            # if doc is empty or None just return empty list
            return matches

        cdef vector[MatchStruct] c_matches
        self.find_matches(doc, &c_matches)
        for i in range(c_matches.size()):
            matches.append((c_matches[i].match_id, c_matches[i].start, c_matches[i].end))
        for i, (ent_id, start, end) in enumerate(matches):
            on_match = self._callbacks.get(ent_id)
            if on_match is not None:
                on_match(self, doc, i, matches)
        return matches

    cdef void find_matches(self, Doc doc, vector[MatchStruct] *matches) nogil:
        cdef MapStruct* current_node = self.c_map
        cdef int start = 0
        cdef int idx = 0
        cdef int idy = 0
        cdef key_t key
        cdef void* value
        cdef int i = 0
        cdef MatchStruct ms
        cdef void* result
        while idx < doc.length:
            start = idx
            token = Token.get_struct_attr(&doc.c[idx], self.attr)
            # look for sequences from this position
            result = map_get(current_node, token)
            if result:
                current_node = <MapStruct*>result
                idy = idx + 1
                while idy < doc.length:
                    result = map_get(current_node, self._terminal_hash)
                    if result:
                        i = 0
                        while map_iter(<MapStruct*>result, &i, &key, &value):
                            ms = make_matchstruct(key, start, idy)
                            matches.push_back(ms)
                    inner_token = Token.get_struct_attr(&doc.c[idy], self.attr)
                    result = map_get(current_node, inner_token)
                    if result:
                        current_node = <MapStruct*>result
                        idy += 1
                    else:
                        break
                else:
                    # end of doc reached
                    result = map_get(current_node, self._terminal_hash)
                    if result:
                        i = 0
                        while map_iter(<MapStruct*>result, &i, &key, &value):
                            ms = make_matchstruct(key, start, idy)
                            matches.push_back(ms)
            current_node = self.c_map
            idx += 1

    def pipe(self, stream, batch_size=1000, n_threads=-1, return_matches=False,
             as_tuples=False):
        """Match a stream of documents, yielding them in turn.

        docs (iterable): A stream of documents.
        batch_size (int): Number of documents to accumulate into a working set.
        return_matches (bool): Yield the match lists along with the docs, making
            results (doc, matches) tuples.
        as_tuples (bool): Interpret the input stream as (doc, context) tuples,
            and yield (result, context) tuples out.
            If both return_matches and as_tuples are True, the output will
            be a sequence of ((doc, matches), context) tuples.
        YIELDS (Doc): Documents, in order.

        DOCS: https://spacy.io/api/phrasematcher#pipe
        """
        if n_threads != -1:
            deprecation_warning(Warnings.W016)
        if as_tuples:
            for doc, context in stream:
                matches = self(doc)
                if return_matches:
                    yield ((doc, matches), context)
                else:
                    yield (doc, context)
        else:
            for doc in stream:
                matches = self(doc)
                if return_matches:
                    yield (doc, matches)
                else:
                    yield doc

    def _convert_to_array(self, Doc doc):
        return [Token.get_struct_attr(&doc.c[i], self.attr) for i in range(len(doc))]


def unpickle_matcher(vocab, docs, callbacks):
    matcher = PhraseMatcher(vocab)
    for key, specs in docs.items():
        callback = callbacks.get(key, None)
        matcher.add(key, callback, *specs)
    return matcher


cdef MatchStruct make_matchstruct(key_t match_id, int start, int end) nogil:
    cdef MatchStruct ms
    ms.match_id = match_id
    ms.start = start
    ms.end = end
    return ms<|MERGE_RESOLUTION|>--- conflicted
+++ resolved
@@ -41,10 +41,6 @@
             deprecation_warning(Warnings.W010)
         self.vocab = vocab
         self._callbacks = {}
-<<<<<<< HEAD
-        self._keywords = {}
-=======
->>>>>>> 22b9e121
         self._docs = {}
         self._validate = validate
 
@@ -91,15 +87,10 @@
         the key does not exist.
 
         key (unicode): The match ID.
-<<<<<<< HEAD
-        """
-        if key not in self._keywords:
-=======
 
         DOCS: https://spacy.io/api/phrasematcher#remove
         """
         if key not in self._docs:
->>>>>>> 22b9e121
             raise KeyError(key)
         cdef MapStruct* current_node
         cdef MapStruct* terminal_map
@@ -111,11 +102,7 @@
         cdef vector[MapStruct*] path_nodes
         cdef vector[key_t] path_keys
         cdef key_t key_to_remove
-<<<<<<< HEAD
-        for keyword in self._keywords[key]:
-=======
         for keyword in self._docs[key]:
->>>>>>> 22b9e121
             current_node = self.c_map
             for token in keyword:
                 result = map_get(current_node, token)
@@ -159,10 +146,6 @@
                     if result:
                         map_clear(<MapStruct*>result, self.vocab.strings[key])
 
-<<<<<<< HEAD
-        del self._keywords[key]
-=======
->>>>>>> 22b9e121
         del self._callbacks[key]
         del self._docs[key]
 
@@ -179,13 +162,8 @@
 
         _ = self.vocab[key]
         self._callbacks[key] = on_match
-<<<<<<< HEAD
-        self._keywords.setdefault(key, [])
         self._docs.setdefault(key, set())
         self._docs[key].update(docs)
-=======
-        self._docs.setdefault(key, set())
->>>>>>> 22b9e121
 
         cdef MapStruct* current_node
         cdef MapStruct* internal_node
@@ -202,18 +180,11 @@
               and self.attr not in (DEP, POS, TAG, LEMMA):
                 string_attr = self.vocab.strings[self.attr]
                 user_warning(Warnings.W012.format(key=key, attr=string_attr))
-<<<<<<< HEAD
-            keyword = self._convert_to_array(doc)
-            # keep track of keywords per key to make remove easier
-            # (would use a set, but can't hash numpy arrays)
-            self._keywords[key].append(keyword)
-=======
             if isinstance(doc, Doc):
                 keyword = self._convert_to_array(doc)
             else:
                 keyword = doc
             self._docs[key].add(tuple(keyword))
->>>>>>> 22b9e121
 
             current_node = self.c_map
             for token in keyword:
