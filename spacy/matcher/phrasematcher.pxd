--- conflicted
+++ resolved
@@ -12,10 +12,6 @@
     cdef Vocab vocab
     cdef attr_id_t attr
     cdef object _callbacks
-<<<<<<< HEAD
-    cdef object _keywords
-=======
->>>>>>> 22b9e121
     cdef object _docs
     cdef bint _validate
     cdef MapStruct* c_map
