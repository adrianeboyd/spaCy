# cython: embedsignature=True
# cython: profile=True
# coding: utf8
from __future__ import unicode_literals

from cython.operator cimport dereference as deref
from cython.operator cimport preincrement as preinc
from libc.string cimport memcpy, memset
from libcpp.set cimport set as stdset
from libc.stdio cimport printf
from cymem.cymem cimport Pool
from preshed.maps cimport PreshMap
cimport cython

from collections import OrderedDict
import re

from .tokens.doc cimport Doc
from .strings cimport hash_string
from .compat import unescape_unicode

from .errors import Errors, Warnings, deprecation_warning
from . import util

from .attrs import intify_attrs
from .lexeme cimport EMPTY_LEXEME
from .symbols import ORTH

cdef class Tokenizer:
    """Segment text, and create Doc objects with the discovered segment
    boundaries.

    DOCS: https://spacy.io/api/tokenizer
    """
    def __init__(self, Vocab vocab, rules=None, prefix_search=None,
                 suffix_search=None, infix_finditer=None, token_match=None):
        """Create a `Tokenizer`, to create `Doc` objects given unicode text.

        vocab (Vocab): A storage container for lexical types.
        rules (dict): Exceptions and special-cases for the tokenizer.
        prefix_search (callable): A function matching the signature of
            `re.compile(string).search` to match prefixes.
        suffix_search (callable): A function matching the signature of
            `re.compile(string).search` to match suffixes.
        `infix_finditer` (callable): A function matching the signature of
            `re.compile(string).finditer` to find infixes.
        token_match (callable): A boolean function matching strings to be
            recognised as tokens.
        RETURNS (Tokenizer): The newly constructed object.

        EXAMPLE:
            >>> tokenizer = Tokenizer(nlp.vocab)
            >>> tokenizer = English().Defaults.create_tokenizer(nlp)

        DOCS: https://spacy.io/api/tokenizer#init
        """
        self.mem = Pool()
        self._cache = PreshMap()
        self._specials = PreshMap()
        self.token_match = token_match
        self.prefix_search = prefix_search
        self.suffix_search = suffix_search
        self.infix_finditer = infix_finditer
        self.vocab = vocab
        self._rules = {}
        self._special_matcher = PhraseMatcher(self.vocab)
        self._load_special_cases(rules)
        self._property_init_count = 0
        self._property_init_max = 4

    property token_match:
        def __get__(self):
            return self._token_match

        def __set__(self, token_match):
            self._token_match = token_match
            self._reload_special_cases()
            if self._property_init_count <= self._property_init_max:
                self._property_init_count += 1

    property prefix_search:
        def __get__(self):
            return self._prefix_search

        def __set__(self, prefix_search):
            self._prefix_search = prefix_search
            self._reload_special_cases()
            if self._property_init_count <= self._property_init_max:
                self._property_init_count += 1

    property suffix_search:
        def __get__(self):
            return self._suffix_search

        def __set__(self, suffix_search):
            self._suffix_search = suffix_search
            self._reload_special_cases()
            if self._property_init_count <= self._property_init_max:
                self._property_init_count += 1

    property infix_finditer:
        def __get__(self):
            return self._infix_finditer

        def __set__(self, infix_finditer):
            self._infix_finditer = infix_finditer
            self._reload_special_cases()
            if self._property_init_count <= self._property_init_max:
                self._property_init_count += 1

    def __reduce__(self):
        args = (self.vocab,
                self._rules,
                self.prefix_search,
                self.suffix_search,
                self.infix_finditer,
                self.token_match)
        return (self.__class__, args, None, None)

    cpdef Doc tokens_from_list(self, list strings):
        deprecation_warning(Warnings.W002)
        return Doc(self.vocab, words=strings)

    def __call__(self, unicode string):
        """Tokenize a string.

        string (unicode): The string to tokenize.
        RETURNS (Doc): A container for linguistic annotations.

        DOCS: https://spacy.io/api/tokenizer#call
        """
        doc = self._tokenize_affixes(string, True)
        self._apply_special_cases(doc)
        return doc

    @cython.boundscheck(False)
    cdef Doc _tokenize_affixes(self, unicode string, bint with_special_cases):
        """Tokenize according to affix and token_match settings.

        string (unicode): The string to tokenize.
        RETURNS (Doc): A container for linguistic annotations.
        """
        if len(string) >= (2 ** 30):
            raise ValueError(Errors.E025.format(length=len(string)))
        cdef int length = len(string)
        cdef Doc doc = Doc(self.vocab)
        if length == 0:
            return doc
        cdef int i = 0
        cdef int start = 0
        cdef int has_special = 0
        cdef bint specials_hit = 0
        cdef bint cache_hit = 0
        cdef bint in_ws = string[0].isspace()
        cdef unicode span
        # The task here is much like string.split, but not quite
        # We find spans of whitespace and non-space characters, and ignore
        # spans that are exactly ' '. So, our sequences will all be separated
        # by either ' ' or nothing.
        for uc in string:
            if uc.isspace() != in_ws:
                if start < i:
                    # When we want to make this fast, get the data buffer once
                    # with PyUnicode_AS_DATA, and then maintain a start_byte
                    # and end_byte, so we can call hash64 directly. That way
                    # we don't have to create the slice when we hit the cache.
                    span = string[start:i]
                    key = hash_string(span)
                    specials_hit = 0
                    cache_hit = 0
                    if with_special_cases:
                        specials_hit = self._try_specials(key, doc, &has_special)
                    if not specials_hit:
                        cache_hit = self._try_cache(key, doc)
                    if not specials_hit and not cache_hit:
                        self._tokenize(doc, span, key, &has_special, with_special_cases)
                if uc == ' ':
                    doc.c[doc.length - 1].spacy = True
                    start = i + 1
                else:
                    start = i
                in_ws = not in_ws
            i += 1
        if start < i:
            span = string[start:]
            key = hash_string(span)
            specials_hit = 0
            cache_hit = 0
            if with_special_cases:
                specials_hit = self._try_specials(key, doc, &has_special)
            if not specials_hit:
                cache_hit = self._try_cache(key, doc)
            if not specials_hit and not cache_hit:
                self._tokenize(doc, span, key, &has_special, with_special_cases)
            doc.c[doc.length - 1].spacy = string[-1] == " " and not in_ws
        return doc

    def pipe(self, texts, batch_size=1000, n_threads=-1):
        """Tokenize a stream of texts.

        texts: A sequence of unicode texts.
        batch_size (int): Number of texts to accumulate in an internal buffer.
        Defaults to 1000.
        YIELDS (Doc): A sequence of Doc objects, in order.

        DOCS: https://spacy.io/api/tokenizer#pipe
        """
        if n_threads != -1:
            deprecation_warning(Warnings.W016)
        for text in texts:
            yield self(text)

    def _flush_cache(self):
        self._reset_cache([key for key in self._cache])

    def _reset_cache(self, keys):
        for k in keys:
            cached = <_Cached*>self._cache.get(k)
            del self._cache[k]
            if cached is not NULL:
                self.mem.free(cached)

    def _flush_specials(self):
        for k in self._specials:
            cached = <_Cached*>self._specials.get(k)
            del self._specials[k]
            if cached is not NULL:
                self.mem.free(cached)

    cdef int _apply_special_cases(self, Doc doc):
        """Retokenize doc according to special cases.

        doc (Doc): Document.
        """
        cdef int i
        cdef int j
        cdef int curr_length = doc.length
        cdef int max_length = 0
        cdef int offset = 0
        cdef int span_length_diff = 0
        cdef bint modify_in_place = True
        cdef int idx_offset = 0
        cdef int orig_final_spacy
        cdef int orig_idx
        cdef Pool mem = Pool()
        cdef vector[MatchStruct] c_matches
        self._special_matcher.find_matches(doc, &c_matches)
        # Skip processing if no matches
        if c_matches.size() == 0:
            return True
        cdef vector[MatchStruct] c_filtered
        self._filter_spans(c_matches, c_filtered, doc.length)
        spans = [doc[match.start:match.end] for match in c_filtered]
        # Put span info in span.start-indexed dict and calculate maximum
        # intermediate document size
        span_data = {}
        for span in spans:
            rule = self._rules.get(span.text, None)
            span_length_diff = 0
            if rule:
                span_length_diff = len(rule) - (span.end - span.start)
            if span_length_diff > 0:
                modify_in_place = False
            curr_length += span_length_diff
            if curr_length > max_length:
                max_length = curr_length
            span_data[span.start] = (span.text, span.start, span.end, span_length_diff)
        # Modify tokenization according to filtered special cases
        # If modifications never increase doc length, can modify in place
        if modify_in_place:
            tokens = doc.c
        # Otherwise create a separate array to store modified tokens
        else:
            tokens = <TokenC*>mem.alloc(max_length, sizeof(TokenC))
        # Modify tokenization according to filtered special cases
        i = 0
        while i < doc.length:
            if not i in span_data:
                tokens[i + offset] = doc.c[i]
                i += 1
            else:
                span = span_data[i]
                cached = <_Cached*>self._specials.get(hash_string(span[0]))
                if cached == NULL:
                    # Copy original tokens if no rule found
                    for j in range(span[2] - span[1]):
                        tokens[i + offset + j] = doc.c[i + j]
                    i += span[2] - span[1]
                else:
                    # Copy special case tokens into doc and adjust token and
                    # character offsets
                    idx_offset = 0
                    orig_final_spacy = doc.c[span[2] + offset - 1].spacy
                    orig_idx = doc.c[i].idx
                    for j in range(cached.length):
                        tokens[i + offset + j] = cached.data.tokens[j]
                        tokens[i + offset + j].idx = orig_idx + idx_offset
                        idx_offset += cached.data.tokens[j].lex.length + \
                                1 if cached.data.tokens[j].spacy else 0
                    tokens[i + offset + cached.length - 1].spacy = orig_final_spacy
                    i += span[2] - span[1]
                    offset += span[3]
        # Allocate more memory for doc if needed
        cdef int modified_doc_length = doc.length + offset
        while modified_doc_length >= doc.max_length:
            doc._realloc(doc.length * 2)
        # If not modified in place, copy tokens back to doc
        if not modify_in_place:
            memcpy(doc.c, tokens, max_length * sizeof(TokenC))
        for i in range(doc.length + offset, doc.length):
            memset(&doc.c[i], 0, sizeof(TokenC))
            doc.c[i].lex = &EMPTY_LEXEME
        doc.length = doc.length + offset
        return True

    cdef void _filter_spans(self, vector[MatchStruct] &original, vector[MatchStruct] &filtered, int doc_len) nogil:

        cdef int seen_i
        cdef MatchStruct span
        cdef stdset[int] seen_tokens
        stdsort(original.begin(), original.end(), len_start_cmp)
        cdef int orig_i = original.size() - 1
        while orig_i >= 0:
            span = original[orig_i]
            if not seen_tokens.count(span.start) and not seen_tokens.count(span.end - 1):
                filtered.push_back(span)
            for seen_i in range(span.start, span.end):
                seen_tokens.insert(seen_i)
            orig_i -= 1
        stdsort(filtered.begin(), filtered.end(), start_cmp)

    cdef int _try_cache(self, hash_t key, Doc tokens) except -1:
        cached = <_Cached*>self._cache.get(key)
        if cached == NULL:
            return False
        cdef int i
        if cached.is_lex:
            for i in range(cached.length):
                tokens.push_back(cached.data.lexemes[i], False)
        else:
            for i in range(cached.length):
                tokens.push_back(&cached.data.tokens[i], False)
        return True

    cdef int _try_specials(self, hash_t key, Doc tokens, int* has_special) except -1:
        cached = <_Cached*>self._specials.get(key)
        if cached == NULL:
            return False
        cdef int i
        for i in range(cached.length):
            tokens.push_back(&cached.data.tokens[i], False)
        has_special[0] = 1
        return True

    cdef int _tokenize(self, Doc tokens, unicode span, hash_t orig_key, int* has_special, bint with_special_cases) except -1:
        cdef vector[LexemeC*] prefixes
        cdef vector[LexemeC*] suffixes
        cdef int orig_size
        orig_size = tokens.length
        span = self._split_affixes(tokens.mem, span, &prefixes, &suffixes,
                                   has_special, with_special_cases)
        self._attach_tokens(tokens, span, &prefixes, &suffixes, has_special,
                            with_special_cases)
        self._save_cached(&tokens.c[orig_size], orig_key, has_special,
                          tokens.length - orig_size)

    cdef unicode _split_affixes(self, Pool mem, unicode string,
                                vector[const LexemeC*] *prefixes,
                                vector[const LexemeC*] *suffixes,
                                int* has_special,
                                bint with_special_cases):
        cdef size_t i
        cdef unicode prefix
        cdef unicode suffix
        cdef unicode minus_pre
        cdef unicode minus_suf
        cdef size_t last_size = 0
        while string and len(string) != last_size:
            if self.token_match and self.token_match(string) \
                    and not self.find_prefix(string) \
                    and not self.find_suffix(string):
                break
            if with_special_cases and self._specials.get(hash_string(string)) != NULL:
                break
            last_size = len(string)
            pre_len = self.find_prefix(string)
            if pre_len != 0:
                prefix = string[:pre_len]
                minus_pre = string[pre_len:]
                if minus_pre and with_special_cases and self._specials.get(hash_string(minus_pre)) != NULL:
                    string = minus_pre
                    prefixes.push_back(self.vocab.get(mem, prefix))
<<<<<<< HEAD
=======
                    has_special[0] = 1
>>>>>>> cbc2cee2
                    break
            suf_len = self.find_suffix(string)
            if suf_len != 0:
                suffix = string[-suf_len:]
                minus_suf = string[:-suf_len]
                if minus_suf and with_special_cases and self._specials.get(hash_string(minus_suf)) != NULL:
                    string = minus_suf
                    suffixes.push_back(self.vocab.get(mem, suffix))
                    break
            if pre_len and suf_len and (pre_len + suf_len) <= len(string):
                string = string[pre_len:-suf_len]
                prefixes.push_back(self.vocab.get(mem, prefix))
                suffixes.push_back(self.vocab.get(mem, suffix))
            elif pre_len:
                string = minus_pre
                prefixes.push_back(self.vocab.get(mem, prefix))
            elif suf_len:
                string = minus_suf
                suffixes.push_back(self.vocab.get(mem, suffix))
        return string

    cdef int _attach_tokens(self, Doc tokens, unicode string,
                            vector[const LexemeC*] *prefixes,
                            vector[const LexemeC*] *suffixes,
                            int* has_special,
                            bint with_special_cases) except -1:
        cdef bint specials_hit = 0
        cdef bint cache_hit = 0
        cdef int split, end
        cdef const LexemeC* const* lexemes
        cdef const LexemeC* lexeme
        cdef unicode span
        cdef int i
        if prefixes.size():
            for i in range(prefixes.size()):
                tokens.push_back(prefixes[0][i], False)
        if string:
            if with_special_cases:
                specials_hit = self._try_specials(hash_string(string), tokens,
                                                  has_special)
            if not specials_hit:
                cache_hit = self._try_cache(hash_string(string), tokens)
            if specials_hit or cache_hit:
                pass
            elif self.token_match and self.token_match(string):
                # We're always saying 'no' to spaces here -- the caller will
                # fix up the outermost one, with reference to the original.
                # See Issue #859
                tokens.push_back(self.vocab.get(tokens.mem, string), False)
            else:
                matches = self.find_infix(string)
                if not matches:
                    tokens.push_back(self.vocab.get(tokens.mem, string), False)
                else:
                    # Let's say we have dyn-o-mite-dave - the regex finds the
                    # start and end positions of the hyphens
                    start = 0
                    start_before_infixes = start
                    for match in matches:
                        infix_start = match.start()
                        infix_end = match.end()

                        if infix_start == start_before_infixes:
                            continue

                        if infix_start != start:
                            span = string[start:infix_start]
                            tokens.push_back(self.vocab.get(tokens.mem, span), False)

                        if infix_start != infix_end:
                            # If infix_start != infix_end, it means the infix
                            # token is non-empty. Empty infix tokens are useful
                            # for tokenization in some languages (see
                            # https://github.com/explosion/spaCy/issues/768)
                            infix_span = string[infix_start:infix_end]
                            tokens.push_back(self.vocab.get(tokens.mem, infix_span), False)
                        start = infix_end
                    span = string[start:]
                    if span:
                        tokens.push_back(self.vocab.get(tokens.mem, span), False)
        cdef vector[const LexemeC*].reverse_iterator it = suffixes.rbegin()
        while it != suffixes.rend():
            lexeme = deref(it)
            preinc(it)
            tokens.push_back(lexeme, False)

    cdef int _save_cached(self, const TokenC* tokens, hash_t key,
                          int* has_special, int n) except -1:
        cdef int i
        for i in range(n):
            if self.vocab._by_orth.get(tokens[i].lex.orth) == NULL:
                return 0
        # See #1250
        if has_special[0]:
            return 0
        cached = <_Cached*>self.mem.alloc(1, sizeof(_Cached))
        cached.length = n
        cached.is_lex = True
        lexemes = <const LexemeC**>self.mem.alloc(n, sizeof(LexemeC**))
        for i in range(n):
            lexemes[i] = tokens[i].lex
        cached.data.lexemes = <const LexemeC* const*>lexemes
        self._cache.set(key, cached)

    def find_infix(self, unicode string):
        """Find internal split points of the string, such as hyphens.

        string (unicode): The string to segment.
        RETURNS (list): A list of `re.MatchObject` objects that have `.start()`
            and `.end()` methods, denoting the placement of internal segment
            separators, e.g. hyphens.

        DOCS: https://spacy.io/api/tokenizer#find_infix
        """
        if self.infix_finditer is None:
            return 0
        return list(self.infix_finditer(string))

    def find_prefix(self, unicode string):
        """Find the length of a prefix that should be segmented from the
        string, or None if no prefix rules match.

        string (unicode): The string to segment.
        RETURNS (int): The length of the prefix if present, otherwise `None`.

        DOCS: https://spacy.io/api/tokenizer#find_prefix
        """
        if self.prefix_search is None:
            return 0
        match = self.prefix_search(string)
        return (match.end() - match.start()) if match is not None else 0

    def find_suffix(self, unicode string):
        """Find the length of a suffix that should be segmented from the
        string, or None if no suffix rules match.

        string (unicode): The string to segment.
        Returns (int): The length of the suffix if present, otherwise `None`.

        DOCS: https://spacy.io/api/tokenizer#find_suffix
        """
        if self.suffix_search is None:
            return 0
        match = self.suffix_search(string)
        return (match.end() - match.start()) if match is not None else 0

    def _load_special_cases(self, special_cases):
        """Add special-case tokenization rules."""
        if special_cases is not None:
            for chunk, substrings in sorted(special_cases.items()):
                self._validate_special_case(chunk, substrings)
                self.add_special_case(chunk, substrings)

    def _validate_special_case(self, chunk, substrings):
        """Check whether the `ORTH` fields match the string.

        string (unicode): The string to specially tokenize.
        substrings (iterable): A sequence of dicts, where each dict describes
            a token and its attributes.
        """
        attrs = [intify_attrs(spec, _do_deprecated=True) for spec in substrings]
        orth = "".join([spec[ORTH] for spec in attrs])
        if chunk != orth:
            raise ValueError(Errors.E174.format(chunk=chunk, orth=orth, token_attrs=substrings))

    def add_special_case(self, unicode string, substrings):
        """Add a special-case tokenization rule.

        string (unicode): The string to specially tokenize.
        substrings (iterable): A sequence of dicts, where each dict describes
            a token and its attributes. The `ORTH` fields of the attributes
            must exactly match the string when they are concatenated.

        DOCS: https://spacy.io/api/tokenizer#add_special_case
        """
        self._validate_special_case(string, substrings)
        substrings = list(substrings)
        cached = <_Cached*>self.mem.alloc(1, sizeof(_Cached))
        cached.length = len(substrings)
        cached.is_lex = False
        cached.data.tokens = self.vocab.make_fused_token(substrings)
        key = hash_string(string)
        stale_special = <_Cached*>self._specials.get(key)
        self._specials.set(key, cached)
        if stale_special is not NULL:
            self.mem.free(stale_special)
        self._rules[string] = substrings
        self._flush_cache()
        if self.find_prefix(string) or self.find_infix(string) or self.find_suffix(string):
            self._special_matcher.add(string, None, self._tokenize_affixes(string, False))

    def _reload_special_cases(self):
        try:
            self._property_init_count
        except AttributeError:
            return
        # only reload if all 4 of prefix, suffix, infix, token_match have
        # have been initialized
        if self.vocab is not None and self._property_init_count >= self._property_init_max:
            self._flush_cache()
            self._flush_specials()
            self._load_special_cases(self._rules)

    def to_disk(self, path, **kwargs):
        """Save the current state to a directory.

        path (unicode or Path): A path to a directory, which will be created if
            it doesn't exist.
        exclude (list): String names of serialization fields to exclude.

        DOCS: https://spacy.io/api/tokenizer#to_disk
        """
        with path.open("wb") as file_:
            file_.write(self.to_bytes(**kwargs))

    def from_disk(self, path, **kwargs):
        """Loads state from a directory. Modifies the object in place and
        returns it.

        path (unicode or Path): A path to a directory.
        exclude (list): String names of serialization fields to exclude.
        RETURNS (Tokenizer): The modified `Tokenizer` object.

        DOCS: https://spacy.io/api/tokenizer#from_disk
        """
        with path.open("rb") as file_:
            bytes_data = file_.read()
        self.from_bytes(bytes_data, **kwargs)
        return self

    def to_bytes(self, exclude=tuple(), **kwargs):
        """Serialize the current state to a binary string.

        exclude (list): String names of serialization fields to exclude.
        RETURNS (bytes): The serialized form of the `Tokenizer` object.

        DOCS: https://spacy.io/api/tokenizer#to_bytes
        """
        serializers = OrderedDict((
            ("vocab", lambda: self.vocab.to_bytes()),
            ("prefix_search", lambda: _get_regex_pattern(self.prefix_search)),
            ("suffix_search", lambda: _get_regex_pattern(self.suffix_search)),
            ("infix_finditer", lambda: _get_regex_pattern(self.infix_finditer)),
            ("token_match", lambda: _get_regex_pattern(self.token_match)),
            ("exceptions", lambda: OrderedDict(sorted(self._rules.items())))
        ))
        exclude = util.get_serialization_exclude(serializers, exclude, kwargs)
        return util.to_bytes(serializers, exclude)

    def from_bytes(self, bytes_data, exclude=tuple(), **kwargs):
        """Load state from a binary string.

        bytes_data (bytes): The data to load from.
        exclude (list): String names of serialization fields to exclude.
        RETURNS (Tokenizer): The `Tokenizer` object.

        DOCS: https://spacy.io/api/tokenizer#from_bytes
        """
        data = OrderedDict()
        deserializers = OrderedDict((
            ("vocab", lambda b: self.vocab.from_bytes(b)),
            ("prefix_search", lambda b: data.setdefault("prefix_search", b)),
            ("suffix_search", lambda b: data.setdefault("suffix_search", b)),
            ("infix_finditer", lambda b: data.setdefault("infix_finditer", b)),
            ("token_match", lambda b: data.setdefault("token_match", b)),
            ("exceptions", lambda b: data.setdefault("rules", b))
        ))
        exclude = util.get_serialization_exclude(deserializers, exclude, kwargs)
        msg = util.from_bytes(bytes_data, deserializers, exclude)
        for key in ["prefix_search", "suffix_search", "infix_finditer"]:
            if key in data:
                data[key] = unescape_unicode(data[key])
        if data.get("prefix_search"):
            self.prefix_search = re.compile(data["prefix_search"]).search
        if data.get("suffix_search"):
            self.suffix_search = re.compile(data["suffix_search"]).search
        if data.get("infix_finditer"):
            self.infix_finditer = re.compile(data["infix_finditer"]).finditer
        if data.get("token_match"):
            self.token_match = re.compile(data["token_match"]).match
        if data.get("rules"):
            # make sure to hard reset the cache to remove data from the default exceptions
            self._rules = {}
            self._flush_cache()
            self._flush_specials()
            self._load_special_cases(data.get("rules", {}))

        return self


def _get_regex_pattern(regex):
    """Get a pattern string for a regex, or None if the pattern is None."""
    return None if regex is None else regex.__self__.pattern


cdef extern from "<algorithm>" namespace "std" nogil:
    void stdsort "sort"(vector[MatchStruct].iterator,
                        vector[MatchStruct].iterator,
                        bint (*)(MatchStruct, MatchStruct))


cdef bint len_start_cmp(MatchStruct a, MatchStruct b) nogil:
    if a.end - a.start == b.end - b.start:
        return a.start < b.start
    return a.end - a.start < b.end - b.start


cdef bint start_cmp(MatchStruct a, MatchStruct b) nogil:
    return a.start < b.start<|MERGE_RESOLUTION|>--- conflicted
+++ resolved
@@ -390,10 +390,6 @@
                 if minus_pre and with_special_cases and self._specials.get(hash_string(minus_pre)) != NULL:
                     string = minus_pre
                     prefixes.push_back(self.vocab.get(mem, prefix))
-<<<<<<< HEAD
-=======
-                    has_special[0] = 1
->>>>>>> cbc2cee2
                     break
             suf_len = self.find_suffix(string)
             if suf_len != 0:
