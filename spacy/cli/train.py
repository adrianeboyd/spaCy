# coding: utf8
from __future__ import unicode_literals, division, print_function

import plac
from pathlib import Path
import tqdm
from thinc.neural._classes.model import Model
from timeit import default_timer as timer
import json
import shutil

from ._messages import Messages
from .._ml import create_default_optimizer
from ..attrs import PROB, IS_OOV, CLUSTER, LANG
from ..gold import GoldCorpus
from ..util import prints, minibatch, minibatch_by_words, write_json
from .. import util
from .. import about


# Take dropout and batch size as generators of values -- dropout
# starts high and decays sharply, to force the optimizer to explore.
# Batch size starts at 1 and grows, so that we make updates quickly
# at the beginning of training.
dropout_rates = util.decaying(util.env_opt('dropout_from', 0.2),
                              util.env_opt('dropout_to', 0.2),
                              util.env_opt('dropout_decay', 0.0))
batch_sizes = util.compounding(util.env_opt('batch_from', 1000),
                               util.env_opt('batch_to', 1000),
                               util.env_opt('batch_compound', 1.001))


@plac.annotations(
    lang=("model language", "positional", None, str),
    output_path=("output directory to store model in", "positional", None, Path),
    train_path=("location of JSON-formatted training data", "positional", None, Path),
    dev_path=("location of JSON-formatted development data", "positional", None, Path),
    base_model=("name of model to update (optional)", "option", "b", str),
    pipeline=("Comma-separated names of pipeline components to train", "option", "p", str),
    vectors=("Model to load vectors from", "option", "v", str),
    n_iter=("number of iterations", "option", "n", int),
    n_examples=("number of examples", "option", "ns", int),
    use_gpu=("Use GPU", "option", "g", int),
    version=("Model version", "option", "V", str),
    meta_path=("Optional path to meta.json. All relevant properties will be overwritten.", "option", "m", Path),
    parser_multitasks=("Side objectives for parser CNN, e.g. dep dep,tag", "option", "pt", str),
    entity_multitasks=("Side objectives for ner CNN, e.g. dep dep,tag", "option", "et", str),
    noise_level=("Amount of corruption to add for data augmentation", "option", "nl", float),
    gold_preproc=("Use gold preprocessing", "flag", "G", bool),
    learn_tokens=("Make parser learn gold-standard tokenization", "flag", "T", bool),
    verbose=("Display more information for debug", "flag", "vv", bool),
    debug=("Run data diagnostics before training", "flag", "D", bool)
)
def train(lang, output_path, train_path, dev_path, base_model=None,
          pipeline='tagger,parser,ner', vectors=None, n_iter=30, n_examples=0,
          use_gpu=-1, version="0.0.0", meta_path=None, parser_multitasks='',
          entity_multitasks='', noise_level=0.0, gold_preproc=False,
          learn_tokens=False, verbose=False, debug=False):

    util.fix_random_seed()
    util.set_env_log(verbose)

    # Make sure all files and paths exists if they are needed
    if not train_path.exists():
        prints(train_path, title=Messages.M050, exits=1)
    if not dev_path.exists():
        prints(dev_path, title=Messages.M051, exits=1)
    if meta_path is not None and not meta_path.exists():
        prints(meta_path, title=Messages.M020, exits=1)
    meta = util.read_json(meta_path) if meta_path else {}
    if not isinstance(meta, dict):
        prints(Messages.M053.format(meta_type=type(meta)),
               title=Messages.M052, exits=1)
    if not output_path.exists():
        output_path.mkdir()

    # Set up the base model and pipeline. If a base model is specified, load
    # the model and make sure the pipeline matches the pipeline setting. If
    # training starts from a blank model, intitalize the language class.
    pipeline = [p.strip() for p in pipeline.split(',')]
    print("Training pipeline: {}".format(pipeline))
    if base_model:
        print("Starting with base model '{}'".format(base_model))
        nlp = util.load_model(base_model)
        other_pipes = [pipe for pipe in nlp.pipe_names if pipe not in pipeline]
        nlp.disable_pipes(*other_pipes)
        for pipe in pipeline:
            if pipe not in nlp.pipe_names:
                nlp.add_pipe(nlp.create_pipe(pipe))
    else:
        print("Starting with blank model '{}'".format(lang))
        lang_cls = util.get_lang_class(lang)
        nlp = lang_cls()
        for pipe in pipeline:
            nlp.add_pipe(nlp.create_pipe(pipe))

    if learn_tokens:
        nlp.add_pipe(nlp.create_pipe('merge_subtokens'))

    if vectors:
        _load_vectors(nlp, vectors)

    # Multitask objectives
    for pipe_name, multitasks in [('parser', parser_multitasks),
                                  ('ner', entity_multitasks)]:
        if multitasks:
            if not pipe_name in pipeline:
                raise ValueError("Needs '{}' in pipeline".format(pipe_name))
            pipe = nlp.get_pipe(pipe_name)
            for objective in multitasks.split(','):
                pipe.add_multitask_objective(objective)

    # Prepare training corpus
    print("Counting training words (limit={})".format(n_examples))
    corpus = GoldCorpus(train_path, dev_path, limit=n_examples)
    n_train_words = corpus.count_train()

    if base_model:
        # Start with an existing model, use default optimizer
        optimizer = create_default_optimizer(Model.ops)
    else:
        # Start with a blank model, call begin_training
        optimizer = nlp.begin_training(lambda: corpus.train_tuples, device=use_gpu)
    nlp._optimizer = None

    print("\nItn.  Dep Loss  NER Loss  UAS     NER P.  NER R.  NER F.  Tag %   Token %  CPU WPS  GPU WPS")
    try:
        for i in range(n_iter):
            train_docs = corpus.train_docs(nlp, noise_level=noise_level,
                                           gold_preproc=gold_preproc, max_length=0)
            words_seen = 0
            with tqdm.tqdm(total=n_train_words, leave=False) as pbar:
                losses = {}
                for batch in minibatch_by_words(train_docs, size=batch_sizes):
                    if not batch:
                        continue
                    docs, golds = zip(*batch)
                    nlp.update(docs, golds, sgd=optimizer,
                               drop=next(dropout_rates), losses=losses)
                    pbar.update(sum(len(doc) for doc in docs))
                    words_seen += sum(len(doc) for doc in docs)
            with nlp.use_params(optimizer.averages):
                util.set_env_log(False)
                epoch_model_path = output_path / ('model%d' % i)
                nlp.to_disk(epoch_model_path)
                nlp_loaded = util.load_model_from_path(epoch_model_path)
                dev_docs = list(corpus.dev_docs(
                                nlp_loaded,
                                gold_preproc=gold_preproc))
                nwords = sum(len(doc_gold[0]) for doc_gold in dev_docs)
                start_time = timer()
                scorer = nlp_loaded.evaluate(dev_docs, debug)
                end_time = timer()
                if use_gpu < 0:
                    gpu_wps = None
                    cpu_wps = nwords/(end_time-start_time)
                else:
                    gpu_wps = nwords/(end_time-start_time)
                    with Model.use_device('cpu'):
                        nlp_loaded = util.load_model_from_path(epoch_model_path)
                        dev_docs = list(corpus.dev_docs(
                                        nlp_loaded, gold_preproc=gold_preproc))
                        start_time = timer()
                        scorer = nlp_loaded.evaluate(dev_docs)
                        end_time = timer()
                        cpu_wps = nwords/(end_time-start_time)
                acc_loc = output_path / ('model%d' % i) / 'accuracy.json'
                write_json(acc_loc, scorer.scores)

                # Update model meta.json
                meta['lang'] = nlp.lang
                meta['pipeline'] = nlp.pipe_names
                meta['spacy_version'] = '>=%s' % about.__version__
                meta['accuracy'] = scorer.scores
                meta['speed'] = {'nwords': nwords, 'cpu': cpu_wps,
                                 'gpu': gpu_wps}
                meta['vectors'] = {'width': nlp.vocab.vectors_length,
                                   'vectors': len(nlp.vocab.vectors),
                                   'keys': nlp.vocab.vectors.n_keys}
                meta.setdefault('name', 'model%d' % i)
                meta.setdefault('version', version)
                meta_loc = output_path / ('model%d' % i) / 'meta.json'
                write_json(meta_loc, meta)

                util.set_env_log(verbose)

            print_progress(i, losses, scorer.scores, cpu_wps=cpu_wps,
                           gpu_wps=gpu_wps)
    finally:
        print("\nSaving model...")
        with nlp.use_params(optimizer.averages):
            final_model_path = output_path / 'model-final'
            nlp.to_disk(final_model_path)
            print(final_model_path)

    _collate_best_model(meta, output_path, nlp.pipe_names)


<<<<<<< HEAD
def _load_vectors(nlp, vectors):
    print("Load vectors model", vectors)
    util.load_model(vectors, vocab=nlp.vocab)
    for lex in nlp.vocab:
        values = {}
        for attr, func in nlp.vocab.lex_attr_getters.items():
            # These attrs are expected to be set by data. Others should
            # be set by calling the language functions.
            if attr not in (CLUSTER, PROB, IS_OOV, LANG):
                values[lex.vocab.strings[attr]] = func(lex.orth_)
        lex.set_attrs(**values)
        lex.is_oov = False
=======
def _load_pretrained_tok2vec(nlp, loc):
    """Load pre-trained weights for the 'token-to-vector' part of the component
    models, which is typically a CNN. See 'spacy pretrain'. Experimental.
    """
    with loc.open('rb') as file_:
        weights_data = file_.read()
    loaded = []
    for name, component in nlp.pipeline:
        if hasattr(component, 'model') and hasattr(component.model, 'tok2vec'):
            component.tok2vec.from_bytes(weights_data)
            loaded.append(name)
    return loaded
>>>>>>> c89fd19f


def _collate_best_model(meta, output_path, components):
    bests = {}
    for component in components:
        bests[component] = _find_best(output_path, component)
    best_dest = output_path / 'model-best'
    shutil.copytree(output_path / 'model-final', best_dest)
    for component, best_component_src in bests.items():
        shutil.rmtree(best_dest / component)
        shutil.copytree(best_component_src / component, best_dest / component)
        with (best_component_src / 'accuracy.json').open() as file_:
            accs = json.load(file_)
        for metric in _get_metrics(component):
            meta['accuracy'][metric] = accs[metric]
    write_json(best_dest / 'meta.json', meta)


def _find_best(experiment_dir, component):
    accuracies = []
    for epoch_model in experiment_dir.iterdir():
        if epoch_model.is_dir() and epoch_model.parts[-1] != "model-final":
            accs = json.load((epoch_model / "accuracy.json").open())
            scores = [accs.get(metric, 0.0) for metric in _get_metrics(component)]
            accuracies.append((scores, epoch_model))
    if accuracies:
        return max(accuracies)[1]
    else:
        return None


def _get_metrics(component):
    if component == "parser":
        return ("las", "uas", "token_acc")
    elif component == "tagger":
        return ("tags_acc",)
    elif component == "ner":
        return ("ents_f", "ents_p", "ents_r")
    return ("token_acc",)


def print_progress(itn, losses, dev_scores, cpu_wps=0.0, gpu_wps=0.0):
    scores = {}
    for col in ['dep_loss', 'tag_loss', 'uas', 'tags_acc', 'token_acc',
                'ents_p', 'ents_r', 'ents_f', 'cpu_wps', 'gpu_wps']:
        scores[col] = 0.0
    scores['dep_loss'] = losses.get('parser', 0.0)
    scores['ner_loss'] = losses.get('ner', 0.0)
    scores['tag_loss'] = losses.get('tagger', 0.0)
    scores.update(dev_scores)
    scores['cpu_wps'] = cpu_wps
    scores['gpu_wps'] = gpu_wps or 0.0
    tpl = ''.join((
        '{:<6d}',
        '{dep_loss:<10.3f}',
        '{ner_loss:<10.3f}',
        '{uas:<8.3f}',
        '{ents_p:<8.3f}',
        '{ents_r:<8.3f}',
        '{ents_f:<8.3f}',
        '{tags_acc:<8.3f}',
        '{token_acc:<9.3f}',
        '{cpu_wps:<9.1f}',
        '{gpu_wps:.1f}',
    ))
    print(tpl.format(itn, **scores))<|MERGE_RESOLUTION|>--- conflicted
+++ resolved
@@ -196,7 +196,6 @@
     _collate_best_model(meta, output_path, nlp.pipe_names)
 
 
-<<<<<<< HEAD
 def _load_vectors(nlp, vectors):
     print("Load vectors model", vectors)
     util.load_model(vectors, vocab=nlp.vocab)
@@ -209,7 +208,8 @@
                 values[lex.vocab.strings[attr]] = func(lex.orth_)
         lex.set_attrs(**values)
         lex.is_oov = False
-=======
+
+        
 def _load_pretrained_tok2vec(nlp, loc):
     """Load pre-trained weights for the 'token-to-vector' part of the component
     models, which is typically a CNN. See 'spacy pretrain'. Experimental.
@@ -222,8 +222,7 @@
             component.tok2vec.from_bytes(weights_data)
             loaded.append(name)
     return loaded
->>>>>>> c89fd19f
-
+  
 
 def _collate_best_model(meta, output_path, components):
     bests = {}
