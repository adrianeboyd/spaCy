--- conflicted
+++ resolved
@@ -676,19 +676,15 @@
 
 def _get_metrics(component):
     if component == "parser":
-        return ("las", "uas", "las_per_type", "token_acc", "sent_f")
+        return ("las", "uas", "las_per_type", "sent_f", "token_acc")
     elif component == "tagger":
-<<<<<<< HEAD
-        return ("tags_acc",)
+        return ("tags_acc", "token_acc")
     elif component == "morphologizer":
-        return ("morphs_acc", "pos_acc")
-=======
-        return ("tags_acc", "token_acc")
->>>>>>> ab59f312
+        return ("morphs_acc", "pos_acc", "token_acc")
     elif component == "ner":
         return ("ents_f", "ents_p", "ents_r", "ents_per_type", "token_acc")
     elif component == "senter":
-        return ("sent_f", "sent_p", "sent_r")
+        return ("sent_f", "sent_p", "sent_r", "token_acc")
     elif component == "textcat":
         return ("textcat_score", "token_acc")
     return ("token_acc",)
