--- conflicted
+++ resolved
@@ -54,7 +54,6 @@
     referenced in the config.
     """
     util.set_env_log(verbose)
-<<<<<<< HEAD
     verify_cli_args(
         train_path=train_path,
         dev_path=dev_path,
@@ -67,27 +66,6 @@
             util.import_file("python_code", code_path)
         except Exception as e:
             msg.fail(f"Couldn't load Python code: {code_path}", e, exits=1)
-=======
-    verify_cli_args(**locals())
-
-    if raw_text is not None:
-        raw_text = list(srsly.read_jsonl(raw_text))
-    tag_map = {}
-    if tag_map_path is not None:
-        tag_map = srsly.read_json(tag_map_path)
-
-    weights_data = None
-    if init_tok2vec is not None:
-        with init_tok2vec.open("rb") as file_:
-            weights_data = file_.read()
-
-    if use_gpu >= 0:
-        msg.info(f"Using GPU: {use_gpu}")
-        require_gpu(use_gpu)
-    else:
-        msg.info("Using CPU")
-
->>>>>>> de6a3231
     train(
         config_path,
         {"train": train_path, "dev": dev_path},
@@ -105,7 +83,6 @@
 ) -> None:
     msg.info(f"Loading config from: {config_path}")
     # Read the config first without creating objects, to get to the original nlp_config
-<<<<<<< HEAD
     try:
         config = util.load_config(
             config_path,
@@ -124,12 +101,8 @@
     else:
         msg.info("Using CPU")
     raw_text, tag_map, weights_data = load_from_paths(config)
-    fix_random_seed(config["training"]["seed"])
-=======
-    config = util.load_config(config_path, create_objects=False)
-    if config["training"].get("seed"):
+    if config["training"]["seed"] is not None:
         fix_random_seed(config["training"]["seed"])
->>>>>>> de6a3231
     if config["training"].get("use_pytorch_for_gpu_memory"):
         # It feels kind of weird to not have a default for this.
         use_pytorch_for_gpu_memory()
