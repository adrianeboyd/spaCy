--- conflicted
+++ resolved
@@ -141,7 +141,6 @@
         lexeme.set_attrs(**attrs)
         lexeme.is_oov = False
         lex_added += 1
-<<<<<<< HEAD
         lex_added += 1
     oov_prob = min(lex.prob for lex in nlp.vocab)
     nlp.vocab.cfg.update({"oov_prob": oov_prob - 1})
@@ -173,23 +172,6 @@
     nlp.meta["vectors"]["name"] = nlp.vocab.vectors.name
     if prune_vectors >= 1:
         nlp.vocab.prune_vectors(prune_vectors)
-=======
-    nlp.vocab.cfg.update({'oov_prob': oov_prob})
-    if vector_keys is not None:
-        for word in vector_keys:
-            if word not in nlp.vocab:
-                lexeme = nlp.vocab[word]
-                lexeme.is_oov = False
-                lex_added += 1
-        if len(vectors_data):
-            nlp.vocab.vectors = Vectors(data=vectors_data, keys=vector_keys)
-        if prune_vectors >= 1:
-            nlp.vocab.prune_vectors(prune_vectors)
-    vec_added = len(nlp.vocab.vectors)
-    prints(Messages.M039.format(entries=lex_added, vectors=vec_added),
-           title=Messages.M038)
-    return nlp
->>>>>>> 04aa041c
 
 
 def read_vectors(vectors_loc):
