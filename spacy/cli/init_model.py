--- conflicted
+++ resolved
@@ -116,12 +116,7 @@
         pieces = line.rsplit(' ', vectors_data.shape[1]+1)
         word = pieces.pop(0)
         if len(pieces) != vectors_data.shape[1]:
-<<<<<<< HEAD
-            print(word, repr(line))
-            raise ValueError("Bad line in file")
-=======
             raise ValueError(Errors.E094.format(line_num=i, loc=vectors_loc))
->>>>>>> 45bb8d75
         vectors_data[i] = numpy.asarray(pieces, dtype='f')
         vectors_keys.append(word)
     return vectors_data, vectors_keys
