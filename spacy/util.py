--- conflicted
+++ resolved
@@ -452,63 +452,6 @@
     return path
 
 
-<<<<<<< HEAD
-=======
-# This stuff really belongs in thinc -- but I expect
-# to refactor how all this works in thinc anyway.
-# What a mess!
-def model_to_bytes(model):
-    weights = []
-    queue = [model]
-    i = 0
-    for layer in queue:
-        if hasattr(layer, '_mem'):
-            weights.append({
-                'dims': normalize_string_keys(getattr(layer, '_dims', {})),
-                'params': []})
-            if hasattr(layer, 'seed'):
-                weights[-1]['seed'] = layer.seed
-
-            for (id_, name), (start, row, shape) in layer._mem._offsets.items():
-                if row == 1:
-                    continue
-                param = layer._mem.get((id_, name))
-                if not isinstance(layer._mem.weights, numpy.ndarray):
-                    param = param.get()
-                weights[-1]['params'].append(
-                    {
-                        'name': name,
-                        'offset': start,
-                        'shape': shape,
-                        'value': param,
-                    }
-                )
-            i += 1
-        if hasattr(layer, '_layers'):
-            queue.extend(layer._layers)
-    return msgpack.dumps({'weights': weights})
-
-
-def model_from_bytes(model, bytes_data):
-    data = msgpack.loads(bytes_data)
-    weights = data['weights']
-    queue = [model]
-    i = 0
-    for layer in queue:
-        if hasattr(layer, '_mem'):
-            if 'seed' in weights[i]:
-                layer.seed = weights[i]['seed']
-            for dim, value in weights[i]['dims'].items():
-                setattr(layer, dim, value)
-            for param in weights[i]['params']:
-                dest = getattr_(layer, param['name'])
-                copy_array(dest, param['value'])
-            i += 1
-        if hasattr(layer, '_layers'):
-            queue.extend(layer._layers)
-
-
->>>>>>> c8a58cfc
 def print_table(data, title=None):
     """Print data in table format.
 
