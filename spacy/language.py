--- conflicted
+++ resolved
@@ -713,17 +713,11 @@
             )
         wrong_types = set([type(eg) for eg in examples if not isinstance(eg, Example)])
         if wrong_types:
-<<<<<<< HEAD
-            raise TypeError(Errors.E978.format(name="language", method="evaluate", types=wrong_types))
-=======
             raise TypeError(
                 Errors.E978.format(
                     name="language", method="evaluate", types=wrong_types
                 )
             )
-        if scorer is None:
-            scorer = Scorer(pipeline=self.pipeline)
->>>>>>> 872938ec
         if component_cfg is None:
             component_cfg = {}
         if scorer is None:
