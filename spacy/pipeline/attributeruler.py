import srsly
from typing import List, Dict, Union, Iterable, Any, Optional
from pathlib import Path

from .pipe import Pipe
from ..errors import Errors
from ..gold import validate_examples
from ..language import Language
from ..matcher import Matcher
<<<<<<< HEAD
=======
from ..scorer import Scorer
>>>>>>> e1e1760f
from ..symbols import IDS, TAG, POS, MORPH, LEMMA
from ..tokens import Doc, Span
from ..tokens._retokenize import normalize_token_attrs, set_token_attrs
from ..vocab import Vocab
from .. import util


MatcherPatternType = List[Dict[Union[int, str], Any]]
AttributeRulerPatternType = Dict[str, Union[MatcherPatternType, Dict, int]]


@Language.factory(
    "attribute_ruler", default_config={"pattern_dicts": None, "validate": False}
)
def make_attribute_ruler(
    nlp: Language,
    name: str,
    pattern_dicts: Optional[Iterable[AttributeRulerPatternType]],
    validate: bool,
):
    return AttributeRuler(
        nlp.vocab, name, pattern_dicts=pattern_dicts, validate=validate
    )


class AttributeRuler(Pipe):
    """Set token-level attributes for tokens matched by Matcher patterns.
    Additionally supports importing patterns from tag maps and morph rules.

    DOCS: https://spacy.io/api/attributeruler
    """

    def __init__(
        self,
        vocab: Vocab,
        name: str = "attribute_ruler",
        *,
        pattern_dicts: Optional[Iterable[AttributeRulerPatternType]] = None,
        validate: bool = False,
    ) -> None:
        """Initialize the AttributeRuler.

        vocab (Vocab): The vocab.
        name (str): The pipe name. Defaults to "attribute_ruler".
        pattern_dicts (Iterable[Dict]): A list of pattern dicts with the keys as
        the arguments to AttributeRuler.add (`patterns`/`attrs`/`index`) to add
        as patterns.

        RETURNS (AttributeRuler): The AttributeRuler component.

        DOCS: https://spacy.io/api/attributeruler#init
        """
        self.name = name
        self.vocab = vocab
        self.matcher = Matcher(self.vocab, validate=validate)
        self.attrs = []
        self._attrs_unnormed = []  # store for reference
        self.indices = []

        if pattern_dicts:
            self.add_patterns(pattern_dicts)

    def __call__(self, doc: Doc) -> Doc:
        """Apply the AttributeRuler to a Doc and set all attribute exceptions.

        doc (Doc): The document to process.
        RETURNS (Doc): The processed Doc.

        DOCS: https://spacy.io/api/attributeruler#call
        """
        matches = self.matcher(doc)

        for match_id, start, end in matches:
            span = Span(doc, start, end, label=match_id)
            attrs = self.attrs[span.label]
            index = self.indices[span.label]
            try:
                token = span[index]
            except IndexError:
                raise ValueError(
                    Errors.E1001.format(
                        patterns=self.matcher.get(span.label),
                        span=[t.text for t in span],
                        index=index,
                    )
                ) from None
            set_token_attrs(token, attrs)
            for attr in attrs:
                if attr == TAG:
                    doc.is_tagged = True
                elif attr in (POS, MORPH):
                    doc.is_morphed = True
                elif attr == LEMMA:
                    doc.is_lemmatized = True
                elif attr in (HEAD, DEP):
                    doc.is_parsed = True
                    doc.is_sentenced = True
                elif attr == SENT_START:
                    doc.is_sentenced = True
                elif attr == ENT_TYPE:
                    doc.is_nered = True
        return doc

    def pipe(self, stream, *, batch_size=128):
        """Apply the pipe to a stream of documents. This usually happens under
        the hood when the nlp object is called on a text and all components are
        applied to the Doc.

        stream (Iterable[Doc]): A stream of documents.
        batch_size (int): The number of documents to buffer.
        YIELDS (Doc): Processed documents in order.

        DOCS: https://spacy.io/attributeruler/pipe#pipe
        """
        for doc in stream:
            doc = self(doc)
            yield doc

    def load_from_tag_map(
        self, tag_map: Dict[str, Dict[Union[int, str], Union[int, str]]]
    ) -> None:
        """Load attribute ruler patterns from a tag map.

        tag_map (dict): The tag map that maps fine-grained tags to
            coarse-grained tags and morphological features.

        DOCS: https://spacy.io/api/attributeruler#load_from_morph_rules
        """
        for tag, attrs in tag_map.items():
            pattern = [{"TAG": tag}]
            attrs, morph_attrs = _split_morph_attrs(attrs)
            morph = self.vocab.morphology.add(morph_attrs)
            attrs["MORPH"] = self.vocab.strings[morph]
            self.add([pattern], attrs)

    def load_from_morph_rules(
        self, morph_rules: Dict[str, Dict[str, Dict[Union[int, str], Union[int, str]]]]
    ) -> None:
        """Load attribute ruler patterns from morph rules.

        morph_rules (dict): The morph rules that map token text and
            fine-grained tags to coarse-grained tags, lemmas and morphological
            features.

        DOCS: https://spacy.io/api/attributeruler#load_from_morph_rules
        """
        for tag in morph_rules:
            for word in morph_rules[tag]:
                pattern = [{"ORTH": word, "TAG": tag}]
                attrs = morph_rules[tag][word]
                attrs, morph_attrs = _split_morph_attrs(attrs)
                morph = self.vocab.morphology.add(morph_attrs)
                attrs["MORPH"] = self.vocab.strings[morph]
                self.add([pattern], attrs)

    def add(
        self, patterns: Iterable[MatcherPatternType], attrs: Dict, index: int = 0
    ) -> None:
        """Add Matcher patterns for tokens that should be modified with the
        provided attributes. The token at the specified index within the
        matched span will be assigned the attributes.

        patterns (Iterable[List[Dict]]): A list of Matcher patterns.
        attrs (Dict): The attributes to assign to the target token in the
            matched span.
        index (int): The index of the token in the matched span to modify. May
            be negative to index from the end of the span. Defaults to 0.

        DOCS: https://spacy.io/api/attributeruler#add
        """
        self.matcher.add(len(self.attrs), patterns)
        self._attrs_unnormed.append(attrs)
        attrs = normalize_token_attrs(self.vocab, attrs)
        self.attrs.append(attrs)
        self.indices.append(index)

    def add_patterns(self, pattern_dicts: Iterable[AttributeRulerPatternType]) -> None:
        """Add patterns from a list of pattern dicts with the keys as the
        arguments to AttributeRuler.add.
        pattern_dicts (Iterable[dict]): A list of pattern dicts with the keys
            as the arguments to AttributeRuler.add (patterns/attrs/index) to
            add as patterns.

        DOCS: https://spacy.io/api/attributeruler#add_patterns
        """
        for p in pattern_dicts:
            self.add(**p)

    @property
    def patterns(self) -> List[AttributeRulerPatternType]:
        """All the added patterns."""
        all_patterns = []
        for i in range(len(self.attrs)):
            p = {}
            p["patterns"] = self.matcher.get(i)[1]
            p["attrs"] = self._attrs_unnormed[i]
            p["index"] = self.indices[i]
            all_patterns.append(p)
        return all_patterns

    def score(self, examples, **kwargs):
        """Score a batch of examples.

        examples (Iterable[Example]): The examples to score.
        RETURNS (Dict[str, Any]): The scores, produced by
            Scorer.score_token_attr for the attributes "tag", "pos", "morph"
            and "lemma" for the target token attributes.

        DOCS: https://spacy.io/api/tagger#score
        """
        validate_examples(examples, "AttributeRuler.score")
        results = {}
        attrs = set()
        for token_attrs in self.attrs:
            attrs.update(token_attrs)
        for attr in attrs:
            if attr == TAG:
                results.update(Scorer.score_token_attr(examples, "tag", **kwargs))
            elif attr == POS:
                results.update(Scorer.score_token_attr(examples, "pos", **kwargs))
            elif attr == MORPH:
                results.update(Scorer.score_token_attr(examples, "morph", **kwargs))
            elif attr == LEMMA:
                results.update(Scorer.score_token_attr(examples, "lemma", **kwargs))
        return results

    def to_bytes(self, exclude: Iterable[str] = tuple()) -> bytes:
        """Serialize the AttributeRuler to a bytestring.

        exclude (Iterable[str]): String names of serialization fields to exclude.
        RETURNS (bytes): The serialized object.

        DOCS: https://spacy.io/api/attributeruler#to_bytes
        """
        serialize = {}
        serialize["vocab"] = self.vocab.to_bytes
        patterns = {k: self.matcher.get(k)[1] for k in range(len(self.attrs))}
        serialize["patterns"] = lambda: srsly.msgpack_dumps(patterns)
        serialize["attrs"] = lambda: srsly.msgpack_dumps(self.attrs)
        serialize["indices"] = lambda: srsly.msgpack_dumps(self.indices)
        return util.to_bytes(serialize, exclude)

    def from_bytes(self, bytes_data: bytes, exclude: Iterable[str] = tuple()):
        """Load the AttributeRuler from a bytestring.

        bytes_data (bytes): The data to load.
        exclude (Iterable[str]): String names of serialization fields to exclude.
        returns (AttributeRuler): The loaded object.

        DOCS: https://spacy.io/api/attributeruler#from_bytes
        """
        data = {"patterns": b""}

        def load_patterns(b):
            data["patterns"] = srsly.msgpack_loads(b)

        def load_attrs(b):
            self.attrs = srsly.msgpack_loads(b)

        def load_indices(b):
            self.indices = srsly.msgpack_loads(b)

        deserialize = {
            "vocab": lambda b: self.vocab.from_bytes(b),
            "patterns": load_patterns,
            "attrs": load_attrs,
            "indices": load_indices,
        }
        util.from_bytes(bytes_data, deserialize, exclude)

        if data["patterns"]:
            for key, pattern in data["patterns"].items():
                self.matcher.add(key, pattern)
            assert len(self.attrs) == len(data["patterns"])
            assert len(self.indices) == len(data["patterns"])

        return self

    def to_disk(self, path: Union[Path, str], exclude: Iterable[str] = tuple()) -> None:
        """Serialize the AttributeRuler to disk.

        path (Union[Path, str]): A path to a directory.
        exclude (Iterable[str]): String names of serialization fields to exclude.
        DOCS: https://spacy.io/api/attributeruler#to_disk
        """
        patterns = {k: self.matcher.get(k)[1] for k in range(len(self.attrs))}
        serialize = {
            "vocab": lambda p: self.vocab.to_disk(p),
            "patterns": lambda p: srsly.write_msgpack(p, patterns),
            "attrs": lambda p: srsly.write_msgpack(p, self.attrs),
            "indices": lambda p: srsly.write_msgpack(p, self.indices),
        }
        util.to_disk(path, serialize, exclude)

    def from_disk(
        self, path: Union[Path, str], exclude: Iterable[str] = tuple()
    ) -> None:
        """Load the AttributeRuler from disk.

        path (Union[Path, str]): A path to a directory.
        exclude (Iterable[str]): String names of serialization fields to exclude.
        DOCS: https://spacy.io/api/attributeruler#from_disk
        """
        data = {"patterns": b""}

        def load_patterns(p):
            data["patterns"] = srsly.read_msgpack(p)

        def load_attrs(p):
            self.attrs = srsly.read_msgpack(p)

        def load_indices(p):
            self.indices = srsly.read_msgpack(p)

        deserialize = {
            "vocab": lambda p: self.vocab.from_disk(p),
            "patterns": load_patterns,
            "attrs": load_attrs,
            "indices": load_indices,
        }
        util.from_disk(path, deserialize, exclude)

        if data["patterns"]:
            for key, pattern in data["patterns"].items():
                self.matcher.add(key, pattern)
            assert len(self.attrs) == len(data["patterns"])
            assert len(self.indices) == len(data["patterns"])

        return self


def _split_morph_attrs(attrs):
    """Split entries from a tag map or morph rules dict into to two dicts, one
    with the token-level features (POS, LEMMA) and one with the remaining
    features, which are presumed to be individual MORPH features."""
    other_attrs = {}
    morph_attrs = {}
    for k, v in attrs.items():
        if k in "_" or k in IDS.keys() or k in IDS.values():
            other_attrs[k] = v
        else:
            morph_attrs[k] = v
    return other_attrs, morph_attrs<|MERGE_RESOLUTION|>--- conflicted
+++ resolved
@@ -7,10 +7,7 @@
 from ..gold import validate_examples
 from ..language import Language
 from ..matcher import Matcher
-<<<<<<< HEAD
-=======
 from ..scorer import Scorer
->>>>>>> e1e1760f
 from ..symbols import IDS, TAG, POS, MORPH, LEMMA
 from ..tokens import Doc, Span
 from ..tokens._retokenize import normalize_token_attrs, set_token_attrs
