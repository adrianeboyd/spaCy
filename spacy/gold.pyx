--- conflicted
+++ resolved
@@ -13,11 +13,7 @@
 
 from .syntax import nonproj
 from .tokens import Doc, Span
-<<<<<<< HEAD
-from .errors import Errors, AlignmentError, Warnings, user_warning
-=======
 from .errors import Errors, AlignmentError, user_warning, Warnings
->>>>>>> 7b96a5e1
 from .compat import path2str
 from . import util
 from .util import minibatch, itershuffle
