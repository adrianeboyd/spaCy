# cython: infer_types=True, bounds_check=False, profile=True
cimport cython
cimport numpy as np
from libc.string cimport memcpy
from libc.math cimport sqrt
from libc.stdint cimport int32_t, uint64_t

import copy
from collections import Counter
import numpy
import srsly
from thinc.api import get_array_module
from thinc.util import copy_array
import warnings

from .span cimport Span
from .token cimport Token
from ..lexeme cimport Lexeme, EMPTY_LEXEME
from ..typedefs cimport attr_t, flags_t
from ..attrs cimport attr_id_t
from ..attrs cimport LENGTH, POS, LEMMA, TAG, MORPH, DEP, HEAD, SPACY, ENT_IOB
from ..attrs cimport ENT_TYPE, ENT_ID, ENT_KB_ID, SENT_START, IDX, NORM

from ..attrs import intify_attr, IDS
from ..compat import copy_reg, pickle
from ..errors import Errors, Warnings
from ..morphology import Morphology
from .. import util
from .underscore import Underscore, get_ext_args
from ._retokenize import Retokenizer
from ._serialize import ALL_ATTRS as DOCBIN_ALL_ATTRS


DEF PADDING = 5


cdef int bounds_check(int i, int length, int padding) except -1:
    if (i + padding) < 0:
        raise IndexError(Errors.E026.format(i=i, length=length))
    if (i - padding) >= length:
        raise IndexError(Errors.E026.format(i=i, length=length))


cdef attr_t get_token_attr(const TokenC* token, attr_id_t feat_name) nogil:
    if feat_name == LEMMA:
        return token.lemma
    elif feat_name == NORM:
        if not token.norm:
            return token.lex.norm
        return token.norm
    elif feat_name == POS:
        return token.pos
    elif feat_name == TAG:
        return token.tag
    elif feat_name == MORPH:
        return token.morph
    elif feat_name == DEP:
        return token.dep
    elif feat_name == HEAD:
        return token.head
    elif feat_name == SENT_START:
        return token.sent_start
    elif feat_name == SPACY:
        return token.spacy
    elif feat_name == ENT_IOB:
        return token.ent_iob
    elif feat_name == ENT_TYPE:
        return token.ent_type
    elif feat_name == ENT_ID:
        return token.ent_id
    elif feat_name == ENT_KB_ID:
        return token.ent_kb_id
    elif feat_name == IDX:
        return token.idx
    else:
        return Lexeme.get_struct_attr(token.lex, feat_name)


cdef attr_t get_token_attr_for_matcher(const TokenC* token, attr_id_t feat_name) nogil:
    if feat_name == SENT_START:
        if token.sent_start == 1:
            return True
        else:
            return False
    else:
        return get_token_attr(token, feat_name)


cdef class Doc:
    """A sequence of Token objects. Access sentences and named entities, export
    annotations to numpy arrays, losslessly serialize to compressed binary
    strings. The `Doc` object holds an array of `TokenC` structs. The
    Python-level `Token` and `Span` objects are views of this array, i.e.
    they don't own the data themselves.

    EXAMPLE:
        Construction 1
        >>> doc = nlp(u'Some text')

        Construction 2
        >>> from spacy.tokens import Doc
        >>> doc = Doc(nlp.vocab, words=["hello", "world", "!"], spaces=[True, False, False])

    DOCS: https://nightly.spacy.io/api/doc
    """

    @classmethod
    def set_extension(cls, name, **kwargs):
        """Define a custom attribute which becomes available as `Doc._`.

        name (str): Name of the attribute to set.
        default: Optional default value of the attribute.
        getter (callable): Optional getter function.
        setter (callable): Optional setter function.
        method (callable): Optional method for method extension.
        force (bool): Force overwriting existing attribute.

        DOCS: https://nightly.spacy.io/api/doc#set_extension
        USAGE: https://nightly.spacy.io/usage/processing-pipelines#custom-components-attributes
        """
        if cls.has_extension(name) and not kwargs.get("force", False):
            raise ValueError(Errors.E090.format(name=name, obj="Doc"))
        Underscore.doc_extensions[name] = get_ext_args(**kwargs)

    @classmethod
    def get_extension(cls, name):
        """Look up a previously registered extension by name.

        name (str): Name of the extension.
        RETURNS (tuple): A `(default, method, getter, setter)` tuple.

        DOCS: https://nightly.spacy.io/api/doc#get_extension
        """
        return Underscore.doc_extensions.get(name)

    @classmethod
    def has_extension(cls, name):
        """Check whether an extension has been registered.

        name (str): Name of the extension.
        RETURNS (bool): Whether the extension has been registered.

        DOCS: https://nightly.spacy.io/api/doc#has_extension
        """
        return name in Underscore.doc_extensions

    @classmethod
    def remove_extension(cls, name):
        """Remove a previously registered extension.

        name (str): Name of the extension.
        RETURNS (tuple): A `(default, method, getter, setter)` tuple of the
            removed extension.

        DOCS: https://nightly.spacy.io/api/doc#remove_extension
        """
        if not cls.has_extension(name):
            raise ValueError(Errors.E046.format(name=name))
        return Underscore.doc_extensions.pop(name)

    def __init__(self, Vocab vocab, words=None, spaces=None, user_data=None):
        """Create a Doc object.

        vocab (Vocab): A vocabulary object, which must match any models you
            want to use (e.g. tokenizer, parser, entity recognizer).
        words (list or None): A list of unicode strings to add to the document
            as words. If `None`, defaults to empty list.
        spaces (list or None): A list of boolean values, of the same length as
            words. True means that the word is followed by a space, False means
            it is not. If `None`, defaults to `[True]*len(words)`
        user_data (dict or None): Optional extra data to attach to the Doc.

        DOCS: https://nightly.spacy.io/api/doc#init
        """
        self.vocab = vocab
        size = max(20, (len(words) if words is not None else 0))
        self.mem = Pool()
        # Guarantee self.lex[i-x], for any i >= 0 and x < padding is in bounds
        # However, we need to remember the true starting places, so that we can
        # realloc.
        data_start = <TokenC*>self.mem.alloc(size + (PADDING*2), sizeof(TokenC))
        cdef int i
        for i in range(size + (PADDING*2)):
            data_start[i].lex = &EMPTY_LEXEME
            data_start[i].l_edge = i
            data_start[i].r_edge = i
        self.c = data_start + PADDING
        self.max_length = size
        self.length = 0
        self.sentiment = 0.0
        self.cats = {}
        self.user_hooks = {}
        self.user_token_hooks = {}
        self.user_span_hooks = {}
        self.tensor = numpy.zeros((0,), dtype="float32")
        self.user_data = {} if user_data is None else user_data
        self._vector = None
        self.noun_chunks_iterator = self.vocab.get_noun_chunks
        cdef bint has_space
        if words is None and spaces is not None:
            raise ValueError("words must be set if spaces is set")
        elif spaces is None and words is not None:
            self.has_unknown_spaces = True
        else:
            self.has_unknown_spaces = False
        words = words if words is not None else []
        spaces = spaces if spaces is not None else ([True] * len(words))
        if len(spaces) != len(words):
            raise ValueError(Errors.E027)
        cdef const LexemeC* lexeme
        for word, has_space in zip(words, spaces):
            if isinstance(word, unicode):
                lexeme = self.vocab.get(self.mem, word)
            elif isinstance(word, bytes):
                raise ValueError(Errors.E028.format(value=word))
            else:
                lexeme = self.vocab.get_by_orth(self.mem, word)
            self.push_back(lexeme, has_space)

    @property
    def _(self):
        """Custom extension attributes registered via `set_extension`."""
        return Underscore(Underscore.doc_extensions, self)

    @property
    def is_tagged(self):
        warnings.warn(Warnings.W107.format(prop="is_tagged", attr="TAG"), DeprecationWarning)
        return self.has_annotation("TAG")

    @property
    def is_parsed(self):
        warnings.warn(Warnings.W107.format(prop="is_parsed", attr="DEP"), DeprecationWarning)
        return self.has_annotation("DEP")

    @property
    def is_nered(self):
        warnings.warn(Warnings.W107.format(prop="is_nered", attr="ENT_IOB"), DeprecationWarning)
        return self.has_annotation("ENT_IOB")

    @property
    def is_sentenced(self):
        warnings.warn(Warnings.W107.format(prop="is_sentenced", attr="SENT_START"), DeprecationWarning)
        return self.has_annotation("SENT_START")

    def has_annotation(self, attr, *, require_complete=False):
        """Check whether the doc contains annotation on a token attribute.

        attr (Union[int, str]): The attribute string name or int ID.
        require_complete (bool): Whether to check that the attribute is set on
            every token in the doc.
        RETURNS (bool): Whether annotation is present.

        DOCS: https://nightly.spacy.io/api/doc#has_annotation
        """

        # empty docs are always annotated
        if self.length == 0:
            return True
        cdef int i
        cdef int range_start = 0
        attr = intify_attr(attr)
        # adjust attributes
        if attr == HEAD:
            # HEAD does not have an unset state, so rely on DEP
            attr = DEP
        elif attr == self.vocab.strings["IS_SENT_START"]:
            # as in Matcher, allow IS_SENT_START as an alias of SENT_START
            attr = SENT_START
        # special cases for sentence boundaries
        if attr == SENT_START:
            if "sents" in self.user_hooks:
                return True
            # docs of length 1 always have sentence boundaries
            if self.length == 1:
                return True
            range_start = 1
        if require_complete:
            return all(Token.get_struct_attr(&self.c[i], attr) for i in range(range_start, self.length))
        else:
            return any(Token.get_struct_attr(&self.c[i], attr) for i in range(range_start, self.length))

    def __getitem__(self, object i):
        """Get a `Token` or `Span` object.

        i (int or tuple) The index of the token, or the slice of the document
            to get.
        RETURNS (Token or Span): The token at `doc[i]]`, or the span at
            `doc[start : end]`.

        EXAMPLE:
            >>> doc[i]
            Get the `Token` object at position `i`, where `i` is an integer.
            Negative indexing is supported, and follows the usual Python
            semantics, i.e. `doc[-2]` is `doc[len(doc) - 2]`.

            >>> doc[start : end]]
            Get a `Span` object, starting at position `start` and ending at
            position `end`, where `start` and `end` are token indices. For
            instance, `doc[2:5]` produces a span consisting of tokens 2, 3 and
            4. Stepped slices (e.g. `doc[start : end : step]`) are not
            supported, as `Span` objects must be contiguous (cannot have gaps).
            You can use negative indices and open-ended ranges, which have
            their normal Python semantics.

        DOCS: https://nightly.spacy.io/api/doc#getitem
        """
        if isinstance(i, slice):
            start, stop = util.normalize_slice(len(self), i.start, i.stop, i.step)
            return Span(self, start, stop, label=0)
        if i < 0:
            i = self.length + i
        bounds_check(i, self.length, PADDING)
        return Token.cinit(self.vocab, &self.c[i], i, self)

    def __iter__(self):
        """Iterate over `Token`  objects, from which the annotations can be
        easily accessed. This is the main way of accessing `Token` objects,
        which are the main way annotations are accessed from Python. If faster-
        than-Python speeds are required, you can instead access the annotations
        as a numpy array, or access the underlying C data directly from Cython.

        DOCS: https://nightly.spacy.io/api/doc#iter
        """
        cdef int i
        for i in range(self.length):
            yield Token.cinit(self.vocab, &self.c[i], i, self)

    def __len__(self):
        """The number of tokens in the document.

        RETURNS (int): The number of tokens in the document.

        DOCS: https://nightly.spacy.io/api/doc#len
        """
        return self.length

    def __unicode__(self):
        return "".join([t.text_with_ws for t in self])

    def __bytes__(self):
        return "".join([t.text_with_ws for t in self]).encode("utf-8")

    def __str__(self):
        return self.__unicode__()

    def __repr__(self):
        return self.__str__()

    @property
    def doc(self):
        return self

    def char_span(self, int start_idx, int end_idx, label=0, kb_id=0, vector=None, alignment_mode="strict"):
        """Create a `Span` object from the slice
        `doc.text[start_idx : end_idx]`. Returns None if no valid `Span` can be
        created.

        doc (Doc): The parent document.
        start_idx (int): The index of the first character of the span.
        end_idx (int): The index of the first character after the span.
        label (uint64 or string): A label to attach to the Span, e.g. for
            named entities.
        kb_id (uint64 or string):  An ID from a KB to capture the meaning of a
            named entity.
        vector (ndarray[ndim=1, dtype='float32']): A meaning representation of
            the span.
        alignment_mode (str): How character indices are aligned to token
            boundaries. Options: "strict" (character indices must be aligned
            with token boundaries), "contract" (span of all tokens completely
            within the character span), "expand" (span of all tokens at least
            partially covered by the character span). Defaults to "strict".
        RETURNS (Span): The newly constructed object.

        DOCS: https://nightly.spacy.io/api/doc#char_span
        """
        if not isinstance(label, int):
            label = self.vocab.strings.add(label)
        if not isinstance(kb_id, int):
            kb_id = self.vocab.strings.add(kb_id)
        if alignment_mode not in ("strict", "contract", "expand"):
            alignment_mode = "strict"
        cdef int start = token_by_char(self.c, self.length, start_idx)
        if start < 0 or (alignment_mode == "strict" and start_idx != self[start].idx):
            return None
        # end_idx is exclusive, so find the token at one char before
        cdef int end = token_by_char(self.c, self.length, end_idx - 1)
        if end < 0 or (alignment_mode == "strict" and end_idx != self[end].idx + len(self[end])):
            return None
        # Adjust start and end by alignment_mode
        if alignment_mode == "contract":
            if self[start].idx < start_idx:
                start += 1
            if end_idx < self[end].idx + len(self[end]):
                end -= 1
            # if no tokens are completely within the span, return None
            if end < start:
                return None
        elif alignment_mode == "expand":
            # Don't consider the trailing whitespace to be part of the previous
            # token
            if start_idx == self[start].idx + len(self[start]):
                start += 1
        # Currently we have the token index, we want the range-end index
        end += 1
        cdef Span span = Span(self, start, end, label=label, kb_id=kb_id, vector=vector)
        return span

    def similarity(self, other):
        """Make a semantic similarity estimate. The default estimate is cosine
        similarity using an average of word vectors.

        other (object): The object to compare with. By default, accepts `Doc`,
            `Span`, `Token` and `Lexeme` objects.
        RETURNS (float): A scalar similarity score. Higher is more similar.

        DOCS: https://nightly.spacy.io/api/doc#similarity
        """
        if "similarity" in self.user_hooks:
            return self.user_hooks["similarity"](self, other)
        if isinstance(other, (Lexeme, Token)) and self.length == 1:
            if self.c[0].lex.orth == other.orth:
                return 1.0
        elif isinstance(other, (Span, Doc)) and len(self) == len(other):
            similar = True
            for i in range(self.length):
                if self[i].orth != other[i].orth:
                    similar = False
                    break
            if similar:
                return 1.0
        if self.vocab.vectors.n_keys == 0:
            warnings.warn(Warnings.W007.format(obj="Doc"))
        if self.vector_norm == 0 or other.vector_norm == 0:
            warnings.warn(Warnings.W008.format(obj="Doc"))
            return 0.0
        vector = self.vector
        xp = get_array_module(vector)
        result = xp.dot(vector, other.vector) / (self.vector_norm * other.vector_norm)
        # ensure we get a scalar back (numpy does this automatically but cupy doesn't)
        return result.item()

    @property
    def has_vector(self):
        """A boolean value indicating whether a word vector is associated with
        the object.

        RETURNS (bool): Whether a word vector is associated with the object.

        DOCS: https://nightly.spacy.io/api/doc#has_vector
        """
        if "has_vector" in self.user_hooks:
            return self.user_hooks["has_vector"](self)
        elif self.vocab.vectors.data.size:
            return True
        elif self.tensor.size:
            return True
        else:
            return False

    property vector:
        """A real-valued meaning representation. Defaults to an average of the
        token vectors.

        RETURNS (numpy.ndarray[ndim=1, dtype='float32']): A 1D numpy array
            representing the document's semantics.

        DOCS: https://nightly.spacy.io/api/doc#vector
        """
        def __get__(self):
            if "vector" in self.user_hooks:
                return self.user_hooks["vector"](self)
            if self._vector is not None:
                return self._vector
            xp = get_array_module(self.vocab.vectors.data)
            if not len(self):
                self._vector = xp.zeros((self.vocab.vectors_length,), dtype="f")
                return self._vector
            elif self.vocab.vectors.data.size > 0:
                self._vector = sum(t.vector for t in self) / len(self)
                return self._vector
            elif self.tensor.size > 0:
                self._vector = self.tensor.mean(axis=0)
                return self._vector
            else:
                return xp.zeros((self.vocab.vectors_length,), dtype="float32")

        def __set__(self, value):
            self._vector = value

    property vector_norm:
        """The L2 norm of the document's vector representation.

        RETURNS (float): The L2 norm of the vector representation.

        DOCS: https://nightly.spacy.io/api/doc#vector_norm
        """
        def __get__(self):
            if "vector_norm" in self.user_hooks:
                return self.user_hooks["vector_norm"](self)
            cdef float value
            cdef double norm = 0
            if self._vector_norm is None:
                norm = 0.0
                for value in self.vector:
                    norm += value * value
                self._vector_norm = sqrt(norm) if norm != 0 else 0
            return self._vector_norm

        def __set__(self, value):
            self._vector_norm = value

    @property
    def text(self):
        """A unicode representation of the document text.

        RETURNS (str): The original verbatim text of the document.
        """
        return "".join(t.text_with_ws for t in self)

    @property
    def text_with_ws(self):
        """An alias of `Doc.text`, provided for duck-type compatibility with
        `Span` and `Token`.

        RETURNS (str): The original verbatim text of the document.
        """
        return self.text

    property ents:
        """The named entities in the document. Returns a tuple of named entity
        `Span` objects, if the entity recognizer has been applied.

        RETURNS (tuple): Entities in the document, one `Span` per entity.

        DOCS: https://nightly.spacy.io/api/doc#ents
        """
        def __get__(self):
            cdef int i
            cdef const TokenC* token
            cdef int start = -1
            cdef attr_t label = 0
            cdef attr_t kb_id = 0
            output = []
            for i in range(self.length):
                token = &self.c[i]
                if token.ent_iob == 1:
                    if start == -1:
                        seq = [f"{t.text}|{t.ent_iob_}" for t in self[i-5:i+5]]
                        raise ValueError(Errors.E093.format(seq=" ".join(seq)))
                elif token.ent_iob == 2 or token.ent_iob == 0 or \
                        (token.ent_iob == 3 and token.ent_type == 0):
                    if start != -1:
                        output.append(Span(self, start, i, label=label, kb_id=kb_id))
                    start = -1
                    label = 0
                    kb_id = 0
                elif token.ent_iob == 3:
                    if start != -1:
                        output.append(Span(self, start, i, label=label, kb_id=kb_id))
                    start = i
                    label = token.ent_type
                    kb_id = token.ent_kb_id
            if start != -1:
                output.append(Span(self, start, self.length, label=label, kb_id=kb_id))
            # remove empty-label spans
            output = [o for o in output if o.label_ != ""]
            return tuple(output)

        def __set__(self, ents):
            # TODO:
            # 1. Test basic data-driven ORTH gazetteer
            # 2. Test more nuanced date and currency regex
            tokens_in_ents = {}
            cdef attr_t entity_type
            cdef attr_t kb_id
            cdef int ent_start, ent_end
            for ent_info in ents:
                entity_type, kb_id, ent_start, ent_end = get_entity_info(ent_info)
                for token_index in range(ent_start, ent_end):
                    if token_index in tokens_in_ents.keys():
                        raise ValueError(Errors.E103.format(
                            span1=(tokens_in_ents[token_index][0],
                                   tokens_in_ents[token_index][1],
                                   self.vocab.strings[tokens_in_ents[token_index][2]]),
                            span2=(ent_start, ent_end, self.vocab.strings[entity_type])))
                    tokens_in_ents[token_index] = (ent_start, ent_end, entity_type, kb_id)
            cdef int i
            for i in range(self.length):
                # default values
                entity_type = 0
                kb_id = 0

                # Set ent_iob to Missing (0) by default unless this token was nered before
                ent_iob = 0
                if self.c[i].ent_iob != 0:
                    ent_iob = 2

                # overwrite if the token was part of a specified entity
                if i in tokens_in_ents.keys():
                    ent_start, ent_end, entity_type, kb_id = tokens_in_ents[i]
                    if entity_type is None or entity_type <= 0:
                        # Blocking this token from being overwritten by downstream NER
                        ent_iob = 3
                    elif ent_start == i:
                        # Marking the start of an entity
                        ent_iob = 3
                    else:
                        # Marking the inside of an entity
                        ent_iob = 1

                self.c[i].ent_type = entity_type
                self.c[i].ent_kb_id = kb_id
                self.c[i].ent_iob = ent_iob

    @property
    def noun_chunks(self):
        """Iterate over the base noun phrases in the document. Yields base
        noun-phrase #[code Span] objects, if the document has been
        syntactically parsed. A base noun phrase, or "NP chunk", is a noun
        phrase that does not permit other NPs to be nested within it – so no
        NP-level coordination, no prepositional phrases, and no relative
        clauses.

        YIELDS (Span): Noun chunks in the document.

        DOCS: https://nightly.spacy.io/api/doc#noun_chunks
        """

        # Accumulate the result before beginning to iterate over it. This
        # prevents the tokenisation from being changed out from under us
        # during the iteration. The tricky thing here is that Span accepts
        # its tokenisation changing, so it's okay once we have the Span
        # objects. See Issue #375.
        spans = []
        if self.noun_chunks_iterator is not None:
            for start, end, label in self.noun_chunks_iterator(self):
                spans.append(Span(self, start, end, label=label))
        for span in spans:
            yield span

    @property
    def sents(self):
        """Iterate over the sentences in the document. Yields sentence `Span`
        objects. Sentence spans have no label.

        YIELDS (Span): Sentences in the document.

        DOCS: https://nightly.spacy.io/api/doc#sents
        """
        if not self.has_annotation("SENT_START"):
            raise ValueError(Errors.E030)
        if "sents" in self.user_hooks:
            yield from self.user_hooks["sents"](self)
        else:
            start = 0
            for i in range(1, self.length):
                if self.c[i].sent_start == 1:
                    yield Span(self, start, i)
                    start = i
            if start != self.length:
                yield Span(self, start, self.length)

    @property
    def lang(self):
        """RETURNS (uint64): ID of the language of the doc's vocabulary."""
        return self.vocab.strings[self.vocab.lang]

    @property
    def lang_(self):
        """RETURNS (str): Language of the doc's vocabulary, e.g. 'en'."""
        return self.vocab.lang

    cdef int push_back(self, LexemeOrToken lex_or_tok, bint has_space) except -1:
        if self.length == self.max_length:
            self._realloc(self.length * 2)
        cdef TokenC* t = &self.c[self.length]
        if LexemeOrToken is const_TokenC_ptr:
            t[0] = lex_or_tok[0]
        else:
            t.lex = lex_or_tok
        if self.length == 0:
            t.idx = 0
        else:
            t.idx = (t-1).idx + (t-1).lex.length + (t-1).spacy
        t.l_edge = self.length
        t.r_edge = self.length
        if t.lex.orth == 0:
            raise ValueError(Errors.E031.format(i=self.length))
        t.spacy = has_space
        self.length += 1
        if self.length == 1:
            # Set token.sent_start to 1 for first token. See issue #2869
            self.c[0].sent_start = 1
        return t.idx + t.lex.length + t.spacy

    @cython.boundscheck(False)
    cpdef np.ndarray to_array(self, object py_attr_ids):
        """Export given token attributes to a numpy `ndarray`.
        If `attr_ids` is a sequence of M attributes, the output array will be
        of shape `(N, M)`, where N is the length of the `Doc` (in tokens). If
        `attr_ids` is a single attribute, the output shape will be (N,). You
        can specify attributes by integer ID (e.g. spacy.attrs.LEMMA) or
        string name (e.g. 'LEMMA' or 'lemma').

        attr_ids (list[]): A list of attributes (int IDs or string names).
        RETURNS (numpy.ndarray[long, ndim=2]): A feature matrix, with one row
            per word, and one column per attribute indicated in the input
            `attr_ids`.

        EXAMPLE:
            >>> from spacy.attrs import LOWER, POS, ENT_TYPE, IS_ALPHA
            >>> doc = nlp(text)
            >>> # All strings mapped to integers, for easy export to numpy
            >>> np_array = doc.to_array([LOWER, POS, ENT_TYPE, IS_ALPHA])
        """
        cdef int i, j
        cdef attr_id_t feature
        cdef np.ndarray[attr_t, ndim=2] output
        # Handle scalar/list inputs of strings/ints for py_attr_ids
        # See also #3064
        if isinstance(py_attr_ids, str):
            # Handle inputs like doc.to_array('ORTH')
            py_attr_ids = [py_attr_ids]
        elif not hasattr(py_attr_ids, "__iter__"):
            # Handle inputs like doc.to_array(ORTH)
            py_attr_ids = [py_attr_ids]
        # Allow strings, e.g. 'lemma' or 'LEMMA'
        try:
            py_attr_ids = [(IDS[id_.upper()] if hasattr(id_, "upper") else id_)
                       for id_ in py_attr_ids]
        except KeyError as msg:
            keys = [k for k in IDS.keys() if not k.startswith("FLAG")]
            raise KeyError(Errors.E983.format(dict="IDS", key=msg, keys=keys)) from None
        # Make an array from the attributes --- otherwise our inner loop is
        # Python dict iteration.
        cdef np.ndarray attr_ids = numpy.asarray(py_attr_ids, dtype="i")
        output = numpy.ndarray(shape=(self.length, len(attr_ids)), dtype=numpy.uint64)
        c_output = <attr_t*>output.data
        c_attr_ids = <attr_id_t*>attr_ids.data
        cdef TokenC* token
        cdef int nr_attr = attr_ids.shape[0]
        for i in range(self.length):
            token = &self.c[i]
            for j in range(nr_attr):
                c_output[i*nr_attr + j] = get_token_attr(token, c_attr_ids[j])
        # Handle 1d case
        return output if len(attr_ids) >= 2 else output.reshape((self.length,))

    def count_by(self, attr_id_t attr_id, exclude=None, object counts=None):
        """Count the frequencies of a given attribute. Produces a dict of
        `{attribute (int): count (ints)}` frequencies, keyed by the values of
        the given attribute ID.

        attr_id (int): The attribute ID to key the counts.
        RETURNS (dict): A dictionary mapping attributes to integer counts.

        DOCS: https://nightly.spacy.io/api/doc#count_by
        """
        cdef int i
        cdef attr_t attr
        cdef size_t count

        if counts is None:
            counts = Counter()
            output_dict = True
        else:
            output_dict = False
        # Take this check out of the loop, for a bit of extra speed
        if exclude is None:
            for i in range(self.length):
                counts[get_token_attr(&self.c[i], attr_id)] += 1
        else:
            for i in range(self.length):
                if not exclude(self[i]):
                    counts[get_token_attr(&self.c[i], attr_id)] += 1
        if output_dict:
            return dict(counts)

    def _realloc(self, new_size):
        if new_size < self.max_length:
            return
        self.max_length = new_size
        n = new_size + (PADDING * 2)
        # What we're storing is a "padded" array. We've jumped forward PADDING
        # places, and are storing the pointer to that. This way, we can access
        # words out-of-bounds, and get out-of-bounds markers.
        # Now that we want to realloc, we need the address of the true start,
        # so we jump the pointer back PADDING places.
        cdef TokenC* data_start = self.c - PADDING
        data_start = <TokenC*>self.mem.realloc(data_start, n * sizeof(TokenC))
        self.c = data_start + PADDING
        cdef int i
        for i in range(self.length, self.max_length + PADDING):
            self.c[i].lex = &EMPTY_LEXEME

<<<<<<< HEAD
    cdef void set_parse(self, const TokenC* parsed) nogil:
        # TODO: This method is fairly misleading atm. It's used by Parser
        # to actually apply the parse calculated. Need to rethink this.
        # Probably we should use from_array?
        for i in range(self.length):
            self.c[i] = parsed[i]

=======
>>>>>>> a119667a
    def from_array(self, attrs, array):
        """Load attributes from a numpy array. Write to a `Doc` object, from an
        `(M, N)` array of attributes.

        attrs (list) A list of attribute ID ints.
        array (numpy.ndarray[ndim=2, dtype='int32']): The attribute values.
        RETURNS (Doc): Itself.

        DOCS: https://nightly.spacy.io/api/doc#from_array
        """
        # Handle scalar/list inputs of strings/ints for py_attr_ids
        # See also #3064
        if isinstance(attrs, str):
            # Handle inputs like doc.to_array('ORTH')
            attrs = [attrs]
        elif not hasattr(attrs, "__iter__"):
            # Handle inputs like doc.to_array(ORTH)
            attrs = [attrs]
        # Allow strings, e.g. 'lemma' or 'LEMMA'
        attrs = [(IDS[id_.upper()] if hasattr(id_, "upper") else id_)
                 for id_ in attrs]
        if array.dtype != numpy.uint64:
            warnings.warn(Warnings.W028.format(type=array.dtype))

        if set(attrs) != set(Doc._get_array_attrs()) and SENT_START in attrs and HEAD in attrs:
            warnings.warn(Warnings.W106)
        cdef int i, col
        cdef int32_t abs_head_index
        cdef attr_id_t attr_id
        cdef TokenC* tokens = self.c
        cdef int length = len(array)
        if length != len(self):
            raise ValueError(Errors.E971.format(array_length=length, doc_length=len(self)))

        # Get set up for fast loading
        cdef Pool mem = Pool()
        cdef int n_attrs = len(attrs)
        # attrs should not be empty, but make sure to avoid zero-length mem alloc
        assert n_attrs > 0
        attr_ids = <attr_id_t*>mem.alloc(n_attrs, sizeof(attr_id_t))
        for i, attr_id in enumerate(attrs):
            attr_ids[i] = attr_id
        if len(array.shape) == 1:
            array = array.reshape((array.size, 1))
        cdef np.ndarray transposed_array = numpy.ascontiguousarray(array.T)
        values = <const uint64_t*>transposed_array.data
        stride = transposed_array.shape[1]
        # Check that all heads are within the document bounds
        if HEAD in attrs:
            col = attrs.index(HEAD)
            for i in range(length):
                # cast index to signed int
                abs_head_index = <int32_t>values[col * stride + i]
                abs_head_index += i
                if abs_head_index < 0 or abs_head_index >= length:
                    raise ValueError(
                        Errors.E190.format(
                            index=i,
                            value=array[i, col],
                            rel_head_index=abs_head_index-i
                        )
                    )
        # Verify ENT_IOB are proper integers
        if ENT_IOB in attrs:
            iob_strings = Token.iob_strings()
            col = attrs.index(ENT_IOB)
            n_iob_strings = len(iob_strings)
            for i in range(length):
                value = values[col * stride + i]
                if value < 0 or value >= n_iob_strings:
                    raise ValueError(
                        Errors.E982.format(
                            values=iob_strings,
                            value=value
                        )
                    )
        # Now load the data
        for i in range(length):
            token = &self.c[i]
            for j in range(n_attrs):
                value = values[j * stride + i]
                if attr_ids[j] == MORPH:
                    # add morph to morphology table
                    self.vocab.morphology.add(self.vocab.strings[value])
                Token.set_struct_attr(token, attr_ids[j], value)
<<<<<<< HEAD
        # If document is parsed, set children and sentence boundaries
        if HEAD in attrs and DEP in attrs:
            col = attrs.index(DEP)
            if any(array[i, col] for i in range(length)):
                set_children_from_heads(self.c, length)
=======
        # Set flags
        self.is_parsed = bool(self.is_parsed or HEAD in attrs)
        self.is_tagged = bool(self.is_tagged or TAG in attrs or POS in attrs)
        # If document is parsed, set children
        if self.is_parsed:
            set_children_from_heads(self.c, 0, length)
>>>>>>> a119667a
        return self

    @staticmethod
    def from_docs(docs, ensure_whitespace=True, attrs=None):
        """Concatenate multiple Doc objects to form a new one. Raises an error
        if the `Doc` objects do not all share the same `Vocab`.

        docs (list): A list of Doc objects.
        ensure_whitespace (bool): Insert a space between two adjacent docs whenever the first doc does not end in whitespace.
        attrs (list): Optional list of attribute ID ints or attribute name strings.
        RETURNS (Doc): A doc that contains the concatenated docs, or None if no docs were given.

        DOCS: https://nightly.spacy.io/api/doc#from_docs
        """
        if not docs:
            return None

        vocab = {doc.vocab for doc in docs}
        if len(vocab) > 1:
            raise ValueError(Errors.E999)
        (vocab,) = vocab

        if attrs is None:
            attrs = Doc._get_array_attrs()
        else:
            if any(isinstance(attr, str) for attr in attrs):     # resolve attribute names
                attrs = [intify_attr(attr) for attr in attrs]    # intify_attr returns None for invalid attrs
            attrs = list(attr for attr in set(attrs) if attr)    # filter duplicates, remove None if present
        if SPACY not in attrs:
            attrs.append(SPACY)

        concat_words = []
        concat_spaces = []
        concat_user_data = {}
        char_offset = 0
        for doc in docs:
            concat_words.extend(t.text for t in doc)
            concat_spaces.extend(bool(t.whitespace_) for t in doc)

            for key, value in doc.user_data.items():
                if isinstance(key, tuple) and len(key) == 4:
                    data_type, name, start, end = key
                    if start is not None or end is not None:
                        start += char_offset
                        if end is not None:
                            end += char_offset
                        concat_user_data[(data_type, name, start, end)] = copy.copy(value)
                    else:
                        warnings.warn(Warnings.W101.format(name=name))
                else:
                    warnings.warn(Warnings.W102.format(key=key, value=value))
            char_offset += len(doc.text)
            if ensure_whitespace and not (len(doc) > 0 and doc[-1].is_space):
                char_offset += 1

        arrays = [doc.to_array(attrs) for doc in docs]

        if ensure_whitespace:
            spacy_index = attrs.index(SPACY)
            for i, array in enumerate(arrays[:-1]):
                if len(array) > 0 and not docs[i][-1].is_space:
                    array[-1][spacy_index] = 1
            token_offset = -1
            for doc in docs[:-1]:
                token_offset += len(doc)
                if not (len(doc) > 0 and doc[-1].is_space):
                    concat_spaces[token_offset] = True

        concat_array = numpy.concatenate(arrays)

        concat_doc = Doc(vocab, words=concat_words, spaces=concat_spaces, user_data=concat_user_data)

        concat_doc.from_array(attrs, concat_array)

        return concat_doc

    def get_lca_matrix(self):
        """Calculates a matrix of Lowest Common Ancestors (LCA) for a given
        `Doc`, where LCA[i, j] is the index of the lowest common ancestor among
        token i and j.

        RETURNS (np.array[ndim=2, dtype=numpy.int32]): LCA matrix with shape
            (n, n), where n = len(self).

        DOCS: https://nightly.spacy.io/api/doc#get_lca_matrix
        """
        return numpy.asarray(_get_lca_matrix(self, 0, len(self)))

    def copy(self):
        cdef Doc other = Doc(self.vocab)
        other._vector = copy.deepcopy(self._vector)
        other._vector_norm = copy.deepcopy(self._vector_norm)
        other.tensor = copy.deepcopy(self.tensor)
        other.cats = copy.deepcopy(self.cats)
        other.user_data = copy.deepcopy(self.user_data)
        other.sentiment = self.sentiment
        other.has_unknown_spaces = self.has_unknown_spaces
        other.user_hooks = dict(self.user_hooks)
        other.user_token_hooks = dict(self.user_token_hooks)
        other.user_span_hooks = dict(self.user_span_hooks)
        other.length = self.length
        other.max_length = self.max_length
        buff_size = other.max_length + (PADDING*2)
        tokens = <TokenC*>other.mem.alloc(buff_size, sizeof(TokenC))
        memcpy(tokens, self.c - PADDING, buff_size * sizeof(TokenC))
        other.c = &tokens[PADDING]
        return other

    def to_disk(self, path, *, exclude=tuple()):
        """Save the current state to a directory.

        path (str / Path): A path to a directory, which will be created if
            it doesn't exist. Paths may be either strings or Path-like objects.
        exclude (Iterable[str]): String names of serialization fields to exclude.

        DOCS: https://nightly.spacy.io/api/doc#to_disk
        """
        path = util.ensure_path(path)
        with path.open("wb") as file_:
            file_.write(self.to_bytes(exclude=exclude))

    def from_disk(self, path, *, exclude=tuple()):
        """Loads state from a directory. Modifies the object in place and
        returns it.

        path (str / Path): A path to a directory. Paths may be either
            strings or `Path`-like objects.
        exclude (list): String names of serialization fields to exclude.
        RETURNS (Doc): The modified `Doc` object.

        DOCS: https://nightly.spacy.io/api/doc#from_disk
        """
        path = util.ensure_path(path)
        with path.open("rb") as file_:
            bytes_data = file_.read()
        return self.from_bytes(bytes_data, exclude=exclude)

    def to_bytes(self, *, exclude=tuple()):
        """Serialize, i.e. export the document contents to a binary string.

        exclude (list): String names of serialization fields to exclude.
        RETURNS (bytes): A losslessly serialized copy of the `Doc`, including
            all annotations.

        DOCS: https://nightly.spacy.io/api/doc#to_bytes
        """
        return srsly.msgpack_dumps(self.to_dict(exclude=exclude))

    def from_bytes(self, bytes_data, *, exclude=tuple()):
        """Deserialize, i.e. import the document contents from a binary string.

        data (bytes): The string to load from.
        exclude (list): String names of serialization fields to exclude.
        RETURNS (Doc): Itself.

        DOCS: https://nightly.spacy.io/api/doc#from_bytes
        """
        return self.from_dict(srsly.msgpack_loads(bytes_data), exclude=exclude)

    def to_dict(self, *, exclude=tuple()):
        """Export the document contents to a dictionary for serialization.

        exclude (list): String names of serialization fields to exclude.
        RETURNS (bytes): A losslessly serialized copy of the `Doc`, including
            all annotations.

        DOCS: https://nightly.spacy.io/api/doc#to_bytes
        """
        array_head = Doc._get_array_attrs()
        strings = set()
        for token in self:
            strings.add(token.tag_)
            strings.add(token.lemma_)
            strings.add(token.morph_)
            strings.add(token.dep_)
            strings.add(token.ent_type_)
            strings.add(token.ent_kb_id_)
            strings.add(token.ent_id_)
            strings.add(token.norm_)
        # Msgpack doesn't distinguish between lists and tuples, which is
        # vexing for user data. As a best guess, we *know* that within
        # keys, we must have tuples. In values we just have to hope
        # users don't mind getting a list instead of a tuple.
        serializers = {
            "text": lambda: self.text,
            "array_head": lambda: array_head,
            "array_body": lambda: self.to_array(array_head),
            "sentiment": lambda: self.sentiment,
            "tensor": lambda: self.tensor,
            "cats": lambda: self.cats,
            "strings": lambda: list(strings),
            "has_unknown_spaces": lambda: self.has_unknown_spaces
        }
        if "user_data" not in exclude and self.user_data:
            user_data_keys, user_data_values = list(zip(*self.user_data.items()))
            if "user_data_keys" not in exclude:
                serializers["user_data_keys"] = lambda: srsly.msgpack_dumps(user_data_keys)
            if "user_data_values" not in exclude:
                serializers["user_data_values"] = lambda: srsly.msgpack_dumps(user_data_values)
        return util.to_dict(serializers, exclude)

    def from_dict(self, msg, *, exclude=tuple()):
        """Deserialize, i.e. import the document contents from a binary string.

        data (bytes): The string to load from.
        exclude (list): String names of serialization fields to exclude.
        RETURNS (Doc): Itself.

        DOCS: https://nightly.spacy.io/api/doc#from_dict
        """
        if self.length != 0:
            raise ValueError(Errors.E033.format(length=self.length))
        deserializers = {
            "text": lambda b: None,
            "array_head": lambda b: None,
            "array_body": lambda b: None,
            "sentiment": lambda b: None,
            "tensor": lambda b: None,
            "cats": lambda b: None,
            "strings": lambda b: None,
            "user_data_keys": lambda b: None,
            "user_data_values": lambda b: None,
            "has_unknown_spaces": lambda b: None
        }
        # Msgpack doesn't distinguish between lists and tuples, which is
        # vexing for user data. As a best guess, we *know* that within
        # keys, we must have tuples. In values we just have to hope
        # users don't mind getting a list instead of a tuple.
        if "user_data" not in exclude and "user_data_keys" in msg:
            user_data_keys = srsly.msgpack_loads(msg["user_data_keys"], use_list=False)
            user_data_values = srsly.msgpack_loads(msg["user_data_values"])
            for key, value in zip(user_data_keys, user_data_values):
                self.user_data[key] = value
        cdef int i, start, end, has_space
        if "sentiment" not in exclude and "sentiment" in msg:
            self.sentiment = msg["sentiment"]
        if "tensor" not in exclude and "tensor" in msg:
            self.tensor = msg["tensor"]
        if "cats" not in exclude and "cats" in msg:
            self.cats = msg["cats"]
        if "strings" not in exclude and "strings" in msg:
            for s in msg["strings"]:
                self.vocab.strings.add(s)
        if "has_unknown_spaces" not in exclude and "has_unknown_spaces" in msg:
            self.has_unknown_spaces = msg["has_unknown_spaces"]
        start = 0
        cdef const LexemeC* lex
        cdef unicode orth_
        text = msg["text"]
        attrs = msg["array_body"]
        for i in range(attrs.shape[0]):
            end = start + attrs[i, 0]
            has_space = attrs[i, 1]
            orth_ = text[start:end]
            lex = self.vocab.get(self.mem, orth_)
            self.push_back(lex, has_space)
            start = end + has_space
        self.from_array(msg["array_head"][2:], attrs[:, 2:])
        return self


    def extend_tensor(self, tensor):
        """Concatenate a new tensor onto the doc.tensor object.

        The doc.tensor attribute holds dense feature vectors
        computed by the models in the pipeline. Let's say a
        document with 30 words has a tensor with 128 dimensions
        per word. doc.tensor.shape will be (30, 128). After
        calling doc.extend_tensor with an array of shape (30, 64),
        doc.tensor == (30, 192).
        """
        xp = get_array_module(self.tensor)
        if self.tensor.size == 0:
            self.tensor.resize(tensor.shape, refcheck=False)
            copy_array(self.tensor, tensor)
        else:
            self.tensor = xp.hstack((self.tensor, tensor))

    def retokenize(self):
        """Context manager to handle retokenization of the Doc.
        Modifications to the Doc's tokenization are stored, and then
        made all at once when the context manager exits. This is
        much more efficient, and less error-prone.

        All views of the Doc (Span and Token) created before the
        retokenization are invalidated, although they may accidentally
        continue to work.

        DOCS: https://nightly.spacy.io/api/doc#retokenize
        USAGE: https://nightly.spacy.io/usage/linguistic-features#retokenization
        """
        return Retokenizer(self)

    def _bulk_merge(self, spans, attributes):
        """Retokenize the document, such that the spans given as arguments
         are merged into single tokens. The spans need to be in document
         order, and no span intersection is allowed.

        spans (Span[]): Spans to merge, in document order, with all span
            intersections empty. Cannot be empty.
        attributes (Dictionary[]): Attributes to assign to the merged tokens. By default,
            must be the same length as spans, empty dictionaries are allowed.
            attributes are inherited from the syntactic root of the span.
        RETURNS (Token): The first newly merged token.
        """
        cdef unicode tag, lemma, ent_type
        attr_len = len(attributes)
        span_len = len(spans)
        if not attr_len == span_len:
            raise ValueError(Errors.E121.format(attr_len=attr_len, span_len=span_len))
        with self.retokenize() as retokenizer:
            for i, span in enumerate(spans):
                fix_attributes(self, attributes[i])
                remove_label_if_necessary(attributes[i])
                retokenizer.merge(span, attributes[i])

    def to_json(self, underscore=None):
        """Convert a Doc to JSON.

        underscore (list): Optional list of string names of custom doc._.
        attributes. Attribute values need to be JSON-serializable. Values will
        be added to an "_" key in the data, e.g. "_": {"foo": "bar"}.
        RETURNS (dict): The data in spaCy's JSON format.

        DOCS: https://nightly.spacy.io/api/doc#to_json
        """
        data = {"text": self.text}
        if self.has_annotation("ENT_IOB"):
            data["ents"] = [{"start": ent.start_char, "end": ent.end_char,
                            "label": ent.label_} for ent in self.ents]
        if self.has_annotation("SENT_START"):
            sents = list(self.sents)
            data["sents"] = [{"start": sent.start_char, "end": sent.end_char}
                             for sent in sents]
        if self.cats:
            data["cats"] = self.cats
        data["tokens"] = []
        attrs = ["TAG", "MORPH", "POS", "LEMMA", "DEP"]
        include_annotation = {attr: self.has_annotation(attr) for attr in attrs}
        for token in self:
            token_data = {"id": token.i, "start": token.idx, "end": token.idx + len(token)}
            if include_annotation["TAG"]:
                token_data["tag"] = token.tag_
            if include_annotation["POS"]:
                token_data["pos"] = token.pos_
            if include_annotation["MORPH"]:
                token_data["morph"] = token.morph_
            if include_annotation["LEMMA"]:
                token_data["lemma"] = token.lemma_
            if include_annotation["DEP"]:
                token_data["dep"] = token.dep_
                token_data["head"] = token.head.i
            data["tokens"].append(token_data)
        if underscore:
            data["_"] = {}
            for attr in underscore:
                if not self.has_extension(attr):
                    raise ValueError(Errors.E106.format(attr=attr, opts=underscore))
                value = self._.get(attr)
                if not srsly.is_json_serializable(value):
                    raise ValueError(Errors.E107.format(attr=attr, value=repr(value)))
                data["_"][attr] = value
        return data

    def to_utf8_array(self, int nr_char=-1):
        """Encode word strings to utf8, and export to a fixed-width array
        of characters. Characters are placed into the array in the order:
            0, -1, 1, -2, etc
        For example, if the array is sliced array[:, :8], the array will
        contain the first 4 characters and last 4 characters of each word ---
        with the middle characters clipped out. The value 255 is used as a pad
        value.
        """
        byte_strings = [token.orth_.encode('utf8') for token in self]
        if nr_char == -1:
            nr_char = max(len(bs) for bs in byte_strings)
        cdef np.ndarray output = numpy.zeros((len(byte_strings), nr_char), dtype='uint8')
        output.fill(255)
        cdef int i, j, start_idx, end_idx
        cdef bytes byte_string
        cdef unsigned char utf8_char
        for i, byte_string in enumerate(byte_strings):
            j = 0
            start_idx = 0
            end_idx = len(byte_string) - 1
            while j < nr_char and start_idx <= end_idx:
                output[i, j] = <unsigned char>byte_string[start_idx]
                start_idx += 1
                j += 1
                if j < nr_char and start_idx <= end_idx:
                    output[i, j] = <unsigned char>byte_string[end_idx]
                    end_idx -= 1
                    j += 1
        return output

    @staticmethod
    def _get_array_attrs():
        attrs = [LENGTH, SPACY]
        attrs.extend(intify_attr(x) for x in DOCBIN_ALL_ATTRS)
        return tuple(attrs)


cdef int token_by_start(const TokenC* tokens, int length, int start_char) except -2:
    cdef int i = token_by_char(tokens, length, start_char)
    if i >= 0 and tokens[i].idx == start_char:
        return i
    else:
        return -1


cdef int token_by_end(const TokenC* tokens, int length, int end_char) except -2:
    # end_char is exclusive, so find the token at one char before
    cdef int i = token_by_char(tokens, length, end_char - 1)
    if i >= 0 and tokens[i].idx + tokens[i].lex.length == end_char:
        return i
    else:
        return -1


cdef int token_by_char(const TokenC* tokens, int length, int char_idx) except -2:
    cdef int start = 0, mid, end = length - 1
    while start <= end:
        mid = (start + end) / 2
        if char_idx < tokens[mid].idx:
            end = mid - 1
        elif char_idx >= tokens[mid].idx + tokens[mid].lex.length + tokens[mid].spacy:
            start = mid + 1
        else:
            return mid
    return -1

cdef int set_children_from_heads(TokenC* tokens, int start, int end) except -1:
    # note: end is exclusive
    cdef TokenC* head
    cdef TokenC* child
    cdef int i
    # Set number of left/right children to 0. We'll increment it in the loops.
    for i in range(start, end):
        tokens[i].l_kids = 0
        tokens[i].r_kids = 0
        tokens[i].l_edge = i
        tokens[i].r_edge = i
    cdef int loop_count = 0
    cdef bint heads_within_sents = False
    # Try up to 10 iterations of adjusting lr_kids and lr_edges in order to
    # handle non-projective dependency parses, stopping when all heads are
    # within their respective sentence boundaries. We have documented cases
    # that need at least 4 iterations, so this is to be on the safe side
    # without risking getting stuck in an infinite loop if something is
    # terribly malformed.
    while not heads_within_sents:
        heads_within_sents = _set_lr_kids_and_edges(tokens, start, end, loop_count)
        if loop_count > 10:
            warnings.warn(Warnings.W026)
            break
        loop_count += 1
    # Set sentence starts
<<<<<<< HEAD
    for i in range(length):
        tokens[i].sent_start = -1
    for i in range(length):
        if tokens[i].head == 0:
            tokens[tokens[i].l_edge].sent_start = 1
=======
    for i in range(start, end):
        tokens[i].sent_start = -1
    for i in range(start, end):
        if tokens[i].head == 0:
            tokens[tokens[i].l_edge].sent_start = True
>>>>>>> a119667a


cdef int _set_lr_kids_and_edges(TokenC* tokens, int start, int end, int loop_count) except -1:
    # May be called multiple times due to non-projectivity. See issues #3170
    # and #4688.
    # Set left edges
    cdef TokenC* head
    cdef TokenC* child
    cdef int i, j
    for i in range(start, end):
        child = &tokens[i]
        head = &tokens[i + child.head]
        if loop_count == 0 and child < head:
            head.l_kids += 1
        if child.l_edge < head.l_edge:
            head.l_edge = child.l_edge
        if child.r_edge > head.r_edge:
            head.r_edge = child.r_edge
    # Set right edges - same as above, but iterate in reverse
    for i in range(end-1, start-1, -1):
        child = &tokens[i]
        head = &tokens[i + child.head]
        if loop_count == 0 and child > head:
            head.r_kids += 1
        if child.r_edge > head.r_edge:
            head.r_edge = child.r_edge
        if child.l_edge < head.l_edge:
            head.l_edge = child.l_edge
    # Get sentence start positions according to current state
    sent_starts = set()
    for i in range(start, end):
        if tokens[i].head == 0:
            sent_starts.add(tokens[i].l_edge)
    cdef int curr_sent_start = 0
    cdef int curr_sent_end = 0
    # Check whether any heads are not within the current sentence
    for i in range(start, end):
        if (i > 0 and i in sent_starts) or i == end - 1:
            curr_sent_end = i
            for j in range(curr_sent_start, curr_sent_end):
                if tokens[j].head + j < curr_sent_start or tokens[j].head + j >= curr_sent_end + 1:
                    return False
            curr_sent_start = i
    return True


cdef int _get_tokens_lca(Token token_j, Token token_k):
    """Given two tokens, returns the index of the lowest common ancestor
    (LCA) among the two. If they have no common ancestor, -1 is returned.

    token_j (Token): a token.
    token_k (Token): another token.
    RETURNS (int): index of lowest common ancestor, or -1 if the tokens
        have no common ancestor.
    """
    if token_j == token_k:
        return token_j.i
    elif token_j.head == token_k:
        return token_k.i
    elif token_k.head == token_j:
        return token_j.i
    token_j_ancestors = set(token_j.ancestors)
    if token_k in token_j_ancestors:
        return token_k.i
    for token_k_ancestor in token_k.ancestors:
        if token_k_ancestor == token_j:
            return token_j.i
        if token_k_ancestor in token_j_ancestors:
            return token_k_ancestor.i
    return -1


cdef int [:,:] _get_lca_matrix(Doc doc, int start, int end):
    """Given a doc and a start and end position defining a set of contiguous
    tokens within it, returns a matrix of Lowest Common Ancestors (LCA), where
    LCA[i, j] is the index of the lowest common ancestor among token i and j.
    If the tokens have no common ancestor within the specified span,
    LCA[i, j] will be -1.

    doc (Doc): The index of the token, or the slice of the document
    start (int): First token to be included in the LCA matrix.
    end (int): Position of next to last token included in the LCA matrix.
    RETURNS (int [:, :]): memoryview of numpy.array[ndim=2, dtype=numpy.int32],
        with shape (n, n), where n = len(doc).
    """
    cdef int [:,:] lca_matrix
    cdef int j, k
    n_tokens= end - start
    lca_mat = numpy.empty((n_tokens, n_tokens), dtype=numpy.int32)
    lca_mat.fill(-1)
    lca_matrix = lca_mat
    for j in range(n_tokens):
        token_j = doc[start + j]
        # the common ancestor of token and itself is itself:
        lca_matrix[j, j] = j
        # we will only iterate through tokens in the same sentence
        sent = token_j.sent
        sent_start = sent.start
        j_idx_in_sent = start + j - sent_start
        n_missing_tokens_in_sent = len(sent) - j_idx_in_sent
        # make sure we do not go past `end`, in cases where `end` < sent.end
        max_range = min(j + n_missing_tokens_in_sent, end)
        for k in range(j + 1, max_range):
            lca = _get_tokens_lca(token_j, doc[start + k])
            # if lca is outside of span, we set it to -1
            if not start <= lca < end:
                lca_matrix[j, k] = -1
                lca_matrix[k, j] = -1
            else:
                lca_matrix[j, k] = lca - start
                lca_matrix[k, j] = lca - start
    return lca_matrix


def pickle_doc(doc):
    bytes_data = doc.to_bytes(exclude=["vocab", "user_data"])
    hooks_and_data = (doc.user_data, doc.user_hooks, doc.user_span_hooks,
                      doc.user_token_hooks)
    return (unpickle_doc, (doc.vocab, srsly.pickle_dumps(hooks_and_data), bytes_data))


def unpickle_doc(vocab, hooks_and_data, bytes_data):
    user_data, doc_hooks, span_hooks, token_hooks = srsly.pickle_loads(hooks_and_data)

    doc = Doc(vocab, user_data=user_data).from_bytes(bytes_data, exclude=["user_data"])
    doc.user_hooks.update(doc_hooks)
    doc.user_span_hooks.update(span_hooks)
    doc.user_token_hooks.update(token_hooks)
    return doc


copy_reg.pickle(Doc, pickle_doc, unpickle_doc)


def remove_label_if_necessary(attributes):
    # More deprecated attribute handling =/
    if "label" in attributes:
        attributes["ent_type"] = attributes.pop("label")


def fix_attributes(doc, attributes):
    if "label" in attributes and "ent_type" not in attributes:
        if isinstance(attributes["label"], int):
            attributes[ENT_TYPE] = attributes["label"]
        else:
            attributes[ENT_TYPE] = doc.vocab.strings[attributes["label"]]
    if "ent_type" in attributes:
        attributes[ENT_TYPE] = attributes["ent_type"]


def get_entity_info(ent_info):
    if isinstance(ent_info, Span):
        ent_type = ent_info.label
        ent_kb_id = ent_info.kb_id
        start = ent_info.start
        end = ent_info.end
    elif len(ent_info) == 3:
        ent_type, start, end = ent_info
        ent_kb_id = 0
    elif len(ent_info) == 4:
        ent_type, ent_kb_id, start, end = ent_info
    else:
        ent_id, ent_kb_id, ent_type, start, end = ent_info
    return ent_type, ent_kb_id, start, end<|MERGE_RESOLUTION|>--- conflicted
+++ resolved
@@ -793,16 +793,6 @@
         for i in range(self.length, self.max_length + PADDING):
             self.c[i].lex = &EMPTY_LEXEME
 
-<<<<<<< HEAD
-    cdef void set_parse(self, const TokenC* parsed) nogil:
-        # TODO: This method is fairly misleading atm. It's used by Parser
-        # to actually apply the parse calculated. Need to rethink this.
-        # Probably we should use from_array?
-        for i in range(self.length):
-            self.c[i] = parsed[i]
-
-=======
->>>>>>> a119667a
     def from_array(self, attrs, array):
         """Load attributes from a numpy array. Write to a `Doc` object, from an
         `(M, N)` array of attributes.
@@ -888,20 +878,11 @@
                     # add morph to morphology table
                     self.vocab.morphology.add(self.vocab.strings[value])
                 Token.set_struct_attr(token, attr_ids[j], value)
-<<<<<<< HEAD
         # If document is parsed, set children and sentence boundaries
         if HEAD in attrs and DEP in attrs:
             col = attrs.index(DEP)
             if any(array[i, col] for i in range(length)):
                 set_children_from_heads(self.c, length)
-=======
-        # Set flags
-        self.is_parsed = bool(self.is_parsed or HEAD in attrs)
-        self.is_tagged = bool(self.is_tagged or TAG in attrs or POS in attrs)
-        # If document is parsed, set children
-        if self.is_parsed:
-            set_children_from_heads(self.c, 0, length)
->>>>>>> a119667a
         return self
 
     @staticmethod
@@ -1359,19 +1340,11 @@
             break
         loop_count += 1
     # Set sentence starts
-<<<<<<< HEAD
-    for i in range(length):
-        tokens[i].sent_start = -1
-    for i in range(length):
-        if tokens[i].head == 0:
-            tokens[tokens[i].l_edge].sent_start = 1
-=======
     for i in range(start, end):
         tokens[i].sent_start = -1
     for i in range(start, end):
         if tokens[i].head == 0:
-            tokens[tokens[i].l_edge].sent_start = True
->>>>>>> a119667a
+            tokens[tokens[i].l_edge].sent_start = 1
 
 
 cdef int _set_lr_kids_and_edges(TokenC* tokens, int start, int end, int loop_count) except -1:
