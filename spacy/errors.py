--- conflicted
+++ resolved
@@ -533,14 +533,11 @@
             "{obj}.{attr}\nAttribute '{attr}' does not exist on {obj}.")
     E186 = ("'{tok_a}' and '{tok_b}' are different texts.")
     E187 = ("Only unicode strings are supported as labels.")
-<<<<<<< HEAD
-    E188 = ("Unable to create Doc from mismatched text '{text}' and words "
-            "'{words}'")
-=======
     E188 = ("Could not match the gold entity links to entities in the doc - "
             "make sure the gold EL data refers to valid results of the "
             "named entity recognizer in the `nlp` pipeline.")
->>>>>>> a067ded4
+    E189 = ("Unable to create Doc from mismatched text '{text}' and words "
+            "'{words}'")
 
 
 @add_codes
