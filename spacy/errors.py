# coding: utf8
from __future__ import unicode_literals

import os
import warnings
import inspect


def add_codes(err_cls):
    """Add error codes to string messages via class attribute names."""

    class ErrorsWithCodes(object):
        def __getattribute__(self, code):
            msg = getattr(err_cls, code)
            return "[{code}] {msg}".format(code=code, msg=msg)

    return ErrorsWithCodes()


# fmt: off

@add_codes
class Warnings(object):
    W001 = ("As of spaCy v2.0, the keyword argument `path=` is deprecated. "
            "You can now call spacy.load with the path as its first argument, "
            "and the model's meta.json will be used to determine the language "
            "to load. For example:\nnlp = spacy.load('{path}')")
    W002 = ("Tokenizer.from_list is now deprecated. Create a new Doc object "
            "instead and pass in the strings as the `words` keyword argument, "
            "for example:\nfrom spacy.tokens import Doc\n"
            "doc = Doc(nlp.vocab, words=[...])")
    W003 = ("Positional arguments to Doc.merge are deprecated. Instead, use "
            "the keyword arguments, for example tag=, lemma= or ent_type=.")
    W004 = ("No text fixing enabled. Run `pip install ftfy` to enable fixing "
            "using ftfy.fix_text if necessary.")
    W005 = ("Doc object not parsed. This means displaCy won't be able to "
            "generate a dependency visualization for it. Make sure the Doc "
            "was processed with a model that supports dependency parsing, and "
            "not just a language class like `English()`. For more info, see "
            "the docs:\nhttps://spacy.io/usage/models")
    W006 = ("No entities to visualize found in Doc object. If this is "
            "surprising to you, make sure the Doc was processed using a model "
            "that supports named entity recognition, and check the `doc.ents` "
            "property manually if necessary.")
    W007 = ("The model you're using has no word vectors loaded, so the result "
            "of the {obj}.similarity method will be based on the tagger, "
            "parser and NER, which may not give useful similarity judgements. "
            "This may happen if you're using one of the small models, e.g. "
            "`en_core_web_sm`, which don't ship with word vectors and only "
            "use context-sensitive tensors. You can always add your own word "
            "vectors, or use one of the larger models instead if available.")
    W008 = ("Evaluating {obj}.similarity based on empty vectors.")
    W009 = ("Custom factory '{name}' provided by entry points of another "
            "package overwrites built-in factory.")
    W010 = ("As of v2.1.0, the PhraseMatcher doesn't have a phrase length "
            "limit anymore, so the max_length argument is now deprecated.")
    W011 = ("It looks like you're calling displacy.serve from within a "
            "Jupyter notebook or a similar environment. This likely means "
            "you're already running a local web server, so there's no need to "
            "make displaCy start another one. Instead, you should be able to "
            "replace displacy.serve with displacy.render to show the "
            "visualization.")
    W012 = ("A Doc object you're adding to the PhraseMatcher for pattern "
            "'{key}' is parsed and/or tagged, but to match on '{attr}', you "
            "don't actually need this information. This means that creating "
            "the patterns is potentially much slower, because all pipeline "
            "components are applied. To only create tokenized Doc objects, "
            "try using `nlp.make_doc(text)` or process all texts as a stream "
            "using `list(nlp.tokenizer.pipe(all_texts))`.")
    W013 = ("As of v2.1.0, {obj}.merge is deprecated. Please use the more "
            "efficient and less error-prone Doc.retokenize context manager "
            "instead.")
    W014 = ("As of v2.1.0, the `disable` keyword argument on the serialization "
            "methods is and should be replaced with `exclude`. This makes it "
            "consistent with the other objects serializable.")
    W015 = ("As of v2.1.0, the use of keyword arguments to exclude fields from "
            "being serialized or deserialized is deprecated. Please use the "
            "`exclude` argument instead. For example: exclude=['{arg}'].")
    W016 = ("The keyword argument `n_threads` on the is now deprecated, as "
            "the v2.x models cannot release the global interpreter lock. "
            "Future versions may introduce a `n_process` argument for "
            "parallel inference via multiprocessing.")
    W017 = ("Alias '{alias}' already exists in the Knowledge Base.")
    W018 = ("Entity '{entity}' already exists in the Knowledge Base.")
    W019 = ("Changing vectors name from {old} to {new}, to avoid clash with "
            "previously loaded vectors. See Issue #3853.")
    W020 = ("Unnamed vectors. This won't allow multiple vectors models to be "
            "loaded. (Shape: {shape})")
    W021 = ("Unexpected hash collision in PhraseMatcher. Matches may be "
            "incorrect. Modify PhraseMatcher._terminal_hash to fix.")
    W022 = ("Training a new part-of-speech tagger using a model with no "
            "lemmatization rules or data. This means that the trained model "
            "may not be able to lemmatize correctly. If this is intentional "
            "or the language you're using doesn't have lemmatization data, "
            "you can ignore this warning by setting SPACY_WARNING_IGNORE=W022. "
            "If this is surprising, make sure you have the spacy-lookups-data "
            "package installed.")
    W023 = ("Multiprocessing of Language.pipe is not supported in Python 2. "
            "'n_process' will be set to 1.")
    W024 = ("Entity '{entity}' - Alias '{alias}' combination already exists in "
            "the Knowledge Base.")


@add_codes
class Errors(object):
    E001 = ("No component '{name}' found in pipeline. Available names: {opts}")
    E002 = ("Can't find factory for '{name}'. This usually happens when spaCy "
            "calls `nlp.create_pipe` with a component name that's not built "
            "in - for example, when constructing the pipeline from a model's "
            "meta.json. If you're using a custom component, you can write to "
            "`Language.factories['{name}']` or remove it from the model meta "
            "and add it via `nlp.add_pipe` instead.")
    E003 = ("Not a valid pipeline component. Expected callable, but "
            "got {component} (name: '{name}').")
    E004 = ("If you meant to add a built-in component, use `create_pipe`: "
            "`nlp.add_pipe(nlp.create_pipe('{component}'))`")
    E005 = ("Pipeline component '{name}' returned None. If you're using a "
            "custom component, maybe you forgot to return the processed Doc?")
    E006 = ("Invalid constraints. You can only set one of the following: "
            "before, after, first, last.")
    E007 = ("'{name}' already exists in pipeline. Existing names: {opts}")
    E008 = ("Some current components would be lost when restoring previous "
            "pipeline state. If you added components after calling "
            "`nlp.disable_pipes()`, you should remove them explicitly with "
            "`nlp.remove_pipe()` before the pipeline is restored. Names of "
            "the new components: {names}")
    E009 = ("The `update` method expects same number of docs and golds, but "
            "got: {n_docs} docs, {n_golds} golds.")
    E010 = ("Word vectors set to length 0. This may be because you don't have "
            "a model installed or loaded, or because your model doesn't "
            "include word vectors. For more info, see the docs:\n"
            "https://spacy.io/usage/models")
    E011 = ("Unknown operator: '{op}'. Options: {opts}")
    E012 = ("Cannot add pattern for zero tokens to matcher.\nKey: {key}")
    E013 = ("Error selecting action in matcher")
    E014 = ("Unknown tag ID: {tag}")
    E015 = ("Conflicting morphology exception for ({tag}, {orth}). Use "
            "`force=True` to overwrite.")
    E016 = ("MultitaskObjective target should be function or one of: dep, "
            "tag, ent, dep_tag_offset, ent_tag.")
    E017 = ("Can only add unicode or bytes. Got type: {value_type}")
    E018 = ("Can't retrieve string for hash '{hash_value}'. This usually "
            "refers to an issue with the `Vocab` or `StringStore`.")
    E019 = ("Can't create transition with unknown action ID: {action}. Action "
            "IDs are enumerated in spacy/syntax/{src}.pyx.")
    E020 = ("Could not find a gold-standard action to supervise the "
            "dependency parser. The tree is non-projective (i.e. it has "
            "crossing arcs - see spacy/syntax/nonproj.pyx for definitions). "
            "The ArcEager transition system only supports projective trees. "
            "To learn non-projective representations, transform the data "
            "before training and after parsing. Either pass "
            "`make_projective=True` to the GoldParse class, or use "
            "spacy.syntax.nonproj.preprocess_training_data.")
    E021 = ("Could not find a gold-standard action to supervise the "
            "dependency parser. The GoldParse was projective. The transition "
            "system has {n_actions} actions. State at failure: {state}")
    E022 = ("Could not find a transition with the name '{name}' in the NER "
            "model.")
    E023 = ("Error cleaning up beam: The same state occurred twice at "
            "memory address {addr} and position {i}.")
    E024 = ("Could not find an optimal move to supervise the parser. Usually, "
            "this means that the model can't be updated in a way that's valid "
            "and satisfies the correct annotations specified in the GoldParse. "
            "For example, are all labels added to the model? If you're "
            "training a named entity recognizer, also make sure that none of "
            "your annotated entity spans have leading or trailing whitespace. "
            "You can also use the experimental `debug-data` command to "
            "validate your JSON-formatted training data. For details, run:\n"
            "python -m spacy debug-data --help")
    E025 = ("String is too long: {length} characters. Max is 2**30.")
    E026 = ("Error accessing token at position {i}: out of bounds in Doc of "
            "length {length}.")
    E027 = ("Arguments 'words' and 'spaces' should be sequences of the same "
            "length, or 'spaces' should be left default at None. spaces "
            "should be a sequence of booleans, with True meaning that the "
            "word owns a ' ' character following it.")
    E028 = ("orths_and_spaces expects either a list of unicode string or a "
            "list of (unicode, bool) tuples. Got bytes instance: {value}")
    E029 = ("noun_chunks requires the dependency parse, which requires a "
            "statistical model to be installed and loaded. For more info, see "
            "the documentation:\nhttps://spacy.io/usage/models")
    E030 = ("Sentence boundaries unset. You can add the 'sentencizer' "
            "component to the pipeline with: "
            "nlp.add_pipe(nlp.create_pipe('sentencizer')) "
            "Alternatively, add the dependency parser, or set sentence "
            "boundaries by setting doc[i].is_sent_start.")
    E031 = ("Invalid token: empty string ('') at position {i}.")
    E032 = ("Conflicting attributes specified in doc.from_array(): "
            "(HEAD, SENT_START). The HEAD attribute currently sets sentence "
            "boundaries implicitly, based on the tree structure. This means "
            "the HEAD attribute would potentially override the sentence "
            "boundaries set by SENT_START.")
    E033 = ("Cannot load into non-empty Doc of length {length}.")
    E034 = ("Doc.merge received {n_args} non-keyword arguments. Expected "
            "either 3 arguments (deprecated), or 0 (use keyword arguments).\n"
            "Arguments supplied:\n{args}\nKeyword arguments:{kwargs}")
    E035 = ("Error creating span with start {start} and end {end} for Doc of "
            "length {length}.")
    E036 = ("Error calculating span: Can't find a token starting at character "
            "offset {start}.")
    E037 = ("Error calculating span: Can't find a token ending at character "
            "offset {end}.")
    E038 = ("Error finding sentence for span. Infinite loop detected.")
    E039 = ("Array bounds exceeded while searching for root word. This likely "
            "means the parse tree is in an invalid state. Please report this "
            "issue here: http://github.com/explosion/spaCy/issues")
    E040 = ("Attempt to access token at {i}, max length {max_length}.")
    E041 = ("Invalid comparison operator: {op}. Likely a Cython bug?")
    E042 = ("Error accessing doc[{i}].nbor({j}), for doc of length {length}.")
    E043 = ("Refusing to write to token.sent_start if its document is parsed, "
            "because this may cause inconsistent state.")
    E044 = ("Invalid value for token.sent_start: {value}. Must be one of: "
            "None, True, False")
    E045 = ("Possibly infinite loop encountered while looking for {attr}.")
    E046 = ("Can't retrieve unregistered extension attribute '{name}'. Did "
            "you forget to call the `set_extension` method?")
    E047 = ("Can't assign a value to unregistered extension attribute "
            "'{name}'. Did you forget to call the `set_extension` method?")
    E048 = ("Can't import language {lang} from spacy.lang: {err}")
    E049 = ("Can't find spaCy data directory: '{path}'. Check your "
            "installation and permissions, or use spacy.util.set_data_path "
            "to customise the location if necessary.")
    E050 = ("Can't find model '{name}'. It doesn't seem to be a shortcut "
            "link, a Python package or a valid path to a data directory.")
    E051 = ("Cant' load '{name}'. If you're using a shortcut link, make sure "
            "it points to a valid package (not just a data directory).")
    E052 = ("Can't find model directory: {path}")
    E053 = ("Could not read meta.json from {path}")
    E054 = ("No valid '{setting}' setting found in model meta.json.")
    E055 = ("Invalid ORTH value in exception:\nKey: {key}\nOrths: {orths}")
    E056 = ("Invalid tokenizer exception: ORTH values combined don't match "
            "original string.\nKey: {key}\nOrths: {orths}")
    E057 = ("Stepped slices not supported in Span objects. Try: "
            "list(tokens)[start:stop:step] instead.")
    E058 = ("Could not retrieve vector for key {key}.")
    E059 = ("One (and only one) keyword arg must be set. Got: {kwargs}")
    E060 = ("Cannot add new key to vectors: the table is full. Current shape: "
            "({rows}, {cols}).")
    E061 = ("Bad file name: {filename}. Example of a valid file name: "
            "'vectors.128.f.bin'")
    E062 = ("Cannot find empty bit for new lexical flag. All bits between 0 "
            "and 63 are occupied. You can replace one by specifying the "
            "`flag_id` explicitly, e.g. "
            "`nlp.vocab.add_flag(your_func, flag_id=IS_ALPHA`.")
    E063 = ("Invalid value for flag_id: {value}. Flag IDs must be between 1 "
            "and 63 (inclusive).")
    E064 = ("Error fetching a Lexeme from the Vocab. When looking up a "
            "string, the lexeme returned had an orth ID that did not match "
            "the query string. This means that the cached lexeme structs are "
            "mismatched to the string encoding table. The mismatched:\n"
            "Query string: {string}\nOrth cached: {orth}\nOrth ID: {orth_id}")
    E065 = ("Only one of the vector table's width and shape can be specified. "
            "Got width {width} and shape {shape}.")
    E066 = ("Error creating model helper for extracting columns. Can only "
            "extract columns by positive integer. Got: {value}.")
    E067 = ("Invalid BILUO tag sequence: Got a tag starting with 'I' (inside "
            "an entity) without a preceding 'B' (beginning of an entity). "
            "Tag sequence:\n{tags}")
    E068 = ("Invalid BILUO tag: '{tag}'.")
    E069 = ("Invalid gold-standard parse tree. Found cycle between word "
            "IDs: {cycle} (tokens: {cycle_tokens}) in the document starting "
            "with tokens: {doc_tokens}.")
    E070 = ("Invalid gold-standard data. Number of documents ({n_docs}) "
            "does not align with number of annotations ({n_annots}).")
    E071 = ("Error creating lexeme: specified orth ID ({orth}) does not "
            "match the one in the vocab ({vocab_orth}).")
    E072 = ("Error serializing lexeme: expected data length {length}, "
            "got {bad_length}.")
    E073 = ("Cannot assign vector of length {new_length}. Existing vectors "
            "are of length {length}. You can use `vocab.reset_vectors` to "
            "clear the existing vectors and resize the table.")
    E074 = ("Error interpreting compiled match pattern: patterns are expected "
            "to end with the attribute {attr}. Got: {bad_attr}.")
    E075 = ("Error accepting match: length ({length}) > maximum length "
            "({max_len}).")
    E076 = ("Error setting tensor on Doc: tensor has {rows} rows, while Doc "
            "has {words} words.")
    E077 = ("Error computing {value}: number of Docs ({n_docs}) does not "
            "equal number of GoldParse objects ({n_golds}) in batch.")
    E078 = ("Error computing score: number of words in Doc ({words_doc}) does "
            "not equal number of words in GoldParse ({words_gold}).")
    E079 = ("Error computing states in beam: number of predicted beams "
            "({pbeams}) does not equal number of gold beams ({gbeams}).")
    E080 = ("Duplicate state found in beam: {key}.")
    E081 = ("Error getting gradient in beam: number of histories ({n_hist}) "
            "does not equal number of losses ({losses}).")
    E082 = ("Error deprojectivizing parse: number of heads ({n_heads}), "
            "projective heads ({n_proj_heads}) and labels ({n_labels}) do not "
            "match.")
    E083 = ("Error setting extension: only one of `default`, `method`, or "
            "`getter` (plus optional `setter`) is allowed. Got: {nr_defined}")
    E084 = ("Error assigning label ID {label} to span: not in StringStore.")
    E085 = ("Can't create lexeme for string '{string}'.")
    E086 = ("Error deserializing lexeme '{string}': orth ID {orth_id} does "
            "not match hash {hash_id} in StringStore.")
    E087 = ("Unknown displaCy style: {style}.")
    E088 = ("Text of length {length} exceeds maximum of {max_length}. The "
            "v2.x parser and NER models require roughly 1GB of temporary "
            "memory per 100,000 characters in the input. This means long "
            "texts may cause memory allocation errors. If you're not using "
            "the parser or NER, it's probably safe to increase the "
            "`nlp.max_length` limit. The limit is in number of characters, so "
            "you can check whether your inputs are too long by checking "
            "`len(text)`.")
    E089 = ("Extensions can't have a setter argument without a getter "
            "argument. Check the keyword arguments on `set_extension`.")
    E090 = ("Extension '{name}' already exists on {obj}. To overwrite the "
            "existing extension, set `force=True` on `{obj}.set_extension`.")
    E091 = ("Invalid extension attribute {name}: expected callable or None, "
            "but got: {value}")
    E092 = ("Could not find or assign name for word vectors. Ususally, the "
            "name is read from the model's meta.json in vector.name. "
            "Alternatively, it is built from the 'lang' and 'name' keys in "
            "the meta.json. Vector names are required to avoid issue #1660.")
    E093 = ("token.ent_iob values make invalid sequence: I without B\n{seq}")
    E094 = ("Error reading line {line_num} in vectors file {loc}.")
    E095 = ("Can't write to frozen dictionary. This is likely an internal "
            "error. Are you writing to a default function argument?")
    E096 = ("Invalid object passed to displaCy: Can only visualize Doc or "
            "Span objects, or dicts if set to manual=True.")
    E097 = ("Invalid pattern: expected token pattern (list of dicts) or "
            "phrase pattern (string) but got:\n{pattern}")
    E098 = ("Invalid pattern specified: expected both SPEC and PATTERN.")
    E099 = ("First node of pattern should be a root node. The root should "
            "only contain NODE_NAME.")
    E100 = ("Nodes apart from the root should contain NODE_NAME, NBOR_NAME and "
            "NBOR_RELOP.")
    E101 = ("NODE_NAME should be a new node and NBOR_NAME should already have "
            "have been declared in previous edges.")
    E102 = ("Can't merge non-disjoint spans. '{token}' is already part of "
            "tokens to merge. If you want to find the longest non-overlapping "
            "spans, you can use the util.filter_spans helper:\n"
            "https://spacy.io/api/top-level#util.filter_spans")
    E103 = ("Trying to set conflicting doc.ents: '{span1}' and '{span2}'. A "
            "token can only be part of one entity, so make sure the entities "
            "you're setting don't overlap.")
    E104 = ("Can't find JSON schema for '{name}'.")
    E105 = ("The Doc.print_tree() method is now deprecated. Please use "
            "Doc.to_json() instead or write your own function.")
    E106 = ("Can't find doc._.{attr} attribute specified in the underscore "
            "settings: {opts}")
    E107 = ("Value of doc._.{attr} is not JSON-serializable: {value}")
    E108 = ("As of spaCy v2.1, the pipe name `sbd` has been deprecated "
            "in favor of the pipe name `sentencizer`, which does the same "
            "thing. For example, use `nlp.create_pipeline('sentencizer')`")
    E109 = ("Model for component '{name}' not initialized. Did you forget to "
            "load a model, or forget to call begin_training()?")
    E110 = ("Invalid displaCy render wrapper. Expected callable, got: {obj}")
    E111 = ("Pickling a token is not supported, because tokens are only views "
            "of the parent Doc and can't exist on their own. A pickled token "
            "would always have to include its Doc and Vocab, which has "
            "practically no advantage over pickling the parent Doc directly. "
            "So instead of pickling the token, pickle the Doc it belongs to.")
    E112 = ("Pickling a span is not supported, because spans are only views "
            "of the parent Doc and can't exist on their own. A pickled span "
            "would always have to include its Doc and Vocab, which has "
            "practically no advantage over pickling the parent Doc directly. "
            "So instead of pickling the span, pickle the Doc it belongs to or "
            "use Span.as_doc to convert the span to a standalone Doc object.")
    E113 = ("The newly split token can only have one root (head = 0).")
    E114 = ("The newly split token needs to have a root (head = 0).")
    E115 = ("All subtokens must have associated heads.")
    E116 = ("Cannot currently add labels to pretrained text classifier. Add "
            "labels before training begins. This functionality was available "
            "in previous versions, but had significant bugs that led to poor "
            "performance.")
    E117 = ("The newly split tokens must match the text of the original token. "
            "New orths: {new}. Old text: {old}.")
    E118 = ("The custom extension attribute '{attr}' is not registered on the "
            "Token object so it can't be set during retokenization. To "
            "register an attribute, use the Token.set_extension classmethod.")
    E119 = ("Can't set custom extension attribute '{attr}' during "
            "retokenization because it's not writable. This usually means it "
            "was registered with a getter function (and no setter) or as a "
            "method extension, so the value is computed dynamically. To "
            "overwrite a custom attribute manually, it should be registered "
            "with a default value or with a getter AND setter.")
    E120 = ("Can't set custom extension attributes during retokenization. "
            "Expected dict mapping attribute names to values, but got: {value}")
    E121 = ("Can't bulk merge spans. Attribute length {attr_len} should be "
            "equal to span length ({span_len}).")
    E122 = ("Cannot find token to be split. Did it get merged?")
    E123 = ("Cannot find head of token to be split. Did it get merged?")
    E124 = ("Cannot read from file: {path}. Supported formats: {formats}")
    E125 = ("Unexpected value: {value}")
    E126 = ("Unexpected matcher predicate: '{bad}'. Expected one of: {good}. "
            "This is likely a bug in spaCy, so feel free to open an issue.")
    E127 = ("Cannot create phrase pattern representation for length 0. This "
            "is likely a bug in spaCy.")
    E128 = ("Unsupported serialization argument: '{arg}'. The use of keyword "
            "arguments to exclude fields from being serialized or deserialized "
            "is now deprecated. Please use the `exclude` argument instead. "
            "For example: exclude=['{arg}'].")
    E129 = ("Cannot write the label of an existing Span object because a Span "
            "is a read-only view of the underlying Token objects stored in the "
            "Doc. Instead, create a new Span object and specify the `label` "
            "keyword argument, for example:\nfrom spacy.tokens import Span\n"
            "span = Span(doc, start={start}, end={end}, label='{label}')")
    E130 = ("You are running a narrow unicode build, which is incompatible "
            "with spacy >= 2.1.0. To fix this, reinstall Python and use a wide "
            "unicode build instead. You can also rebuild Python and set the "
            "--enable-unicode=ucs4 flag.")
    E131 = ("Cannot write the kb_id of an existing Span object because a Span "
            "is a read-only view of the underlying Token objects stored in "
            "the Doc. Instead, create a new Span object and specify the "
            "`kb_id` keyword argument, for example:\nfrom spacy.tokens "
            "import Span\nspan = Span(doc, start={start}, end={end}, "
            "label='{label}', kb_id='{kb_id}')")
    E132 = ("The vectors for entities and probabilities for alias '{alias}' "
            "should have equal length, but found {entities_length} and "
            "{probabilities_length} respectively.")
    E133 = ("The sum of prior probabilities for alias '{alias}' should not "
            "exceed 1, but found {sum}.")
    E134 = ("Entity '{entity}' is not defined in the Knowledge Base.")
    E135 = ("If you meant to replace a built-in component, use `create_pipe`: "
            "`nlp.replace_pipe('{name}', nlp.create_pipe('{name}'))`")
    E136 = ("This additional feature requires the jsonschema library to be "
            "installed:\npip install jsonschema")
    E137 = ("Expected 'dict' type, but got '{type}' from '{line}'. Make sure "
            "to provide a valid JSON object as input with either the `text` "
            "or `tokens` key. For more info, see the docs:\n"
            "https://spacy.io/api/cli#pretrain-jsonl")
    E138 = ("Invalid JSONL format for raw text '{text}'. Make sure the input "
            "includes either the `text` or `tokens` key. For more info, see "
            "the docs:\nhttps://spacy.io/api/cli#pretrain-jsonl")
    E139 = ("Knowledge Base for component '{name}' not initialized. Did you "
            "forget to call set_kb()?")
    E140 = ("The list of entities, prior probabilities and entity vectors "
            "should be of equal length.")
    E141 = ("Entity vectors should be of length {required} instead of the "
            "provided {found}.")
    E142 = ("Unsupported loss_function '{loss_func}'. Use either 'L2' or "
            "'cosine'.")
    E143 = ("Labels for component '{name}' not initialized. Did you forget to "
            "call add_label()?")
    E144 = ("Could not find parameter `{param}` when building the entity "
            "linker model.")
    E145 = ("Error reading `{param}` from input file.")
    E146 = ("Could not access `{path}`.")
    E147 = ("Unexpected error in the {method} functionality of the "
            "EntityLinker: {msg}. This is likely a bug in spaCy, so feel free "
            "to open an issue.")
    E148 = ("Expected {ents} KB identifiers but got {ids}. Make sure that "
            "each entity in `doc.ents` is assigned to a KB identifier.")
    E149 = ("Error deserializing model. Check that the config used to create "
            "the component matches the model being loaded.")
    E150 = ("The language of the `nlp` object and the `vocab` should be the "
            "same, but found '{nlp}' and '{vocab}' respectively.")
    E151 = ("Trying to call nlp.update without required annotation types. "
            "Expected top-level keys: {exp}. Got: {unexp}.")
    E152 = ("The attribute {attr} is not supported for token patterns. "
            "Please use the option validate=True with Matcher, PhraseMatcher, "
            "or EntityRuler for more details.")
    E153 = ("The value type {vtype} is not supported for token patterns. "
            "Please use the option validate=True with Matcher, PhraseMatcher, "
            "or EntityRuler for more details.")
    E154 = ("One of the attributes or values is not supported for token "
            "patterns. Please use the option validate=True with Matcher, "
            "PhraseMatcher, or EntityRuler for more details.")
    E155 = ("The pipeline needs to include a tagger in order to use "
            "Matcher or PhraseMatcher with the attributes POS, TAG, or LEMMA. "
            "Try using nlp() instead of nlp.make_doc() or list(nlp.pipe()) "
            "instead of list(nlp.tokenizer.pipe()).")
    E156 = ("The pipeline needs to include a parser in order to use "
            "Matcher or PhraseMatcher with the attribute DEP. Try using "
            "nlp() instead of nlp.make_doc() or list(nlp.pipe()) instead of "
            "list(nlp.tokenizer.pipe()).")
    E157 = ("Can't render negative values for dependency arc start or end. "
            "Make sure that you're passing in absolute token indices, not "
            "relative token offsets.\nstart: {start}, end: {end}, label: "
            "{label}, direction: {dir}")
    E158 = ("Can't add table '{name}' to lookups because it already exists.")
    E159 = ("Can't find table '{name}' in lookups. Available tables: {tables}")
    E160 = ("Can't find language data file: {path}")
    E161 = ("Found an internal inconsistency when predicting entity links. "
            "This is likely a bug in spaCy, so feel free to open an issue.")
    E162 = ("Cannot evaluate textcat model on data with different labels.\n"
            "Labels in model: {model_labels}\nLabels in evaluation "
            "data: {eval_labels}")
    E163 = ("cumsum was found to be unstable: its last element does not "
            "correspond to sum")
    E164 = ("x is neither increasing nor decreasing: {}.")
    E165 = ("Only one class present in y_true. ROC AUC score is not defined in "
            "that case.")
    E166 = ("Can only merge DocBins with the same pre-defined attributes.\n"
            "Current DocBin: {current}\nOther DocBin: {other}")
    E167 = ("Unknown morphological feature: '{feat}' ({feat_id}). This can "
            "happen if the tagger was trained with a different set of "
            "morphological features. If you're using a pretrained model, make "
            "sure that your models are up to date:\npython -m spacy validate")
    E168 = ("Unknown field: {field}")
    E169 = ("Can't find module: {module}")
    E170 = ("Cannot apply transition {name}: invalid for the current state.")
    E171 = ("Matcher.add received invalid on_match callback argument: expected "
            "callable or None, but got: {arg_type}")
    E172 = ("The Lemmatizer.load classmethod is deprecated. To create a "
            "Lemmatizer, initialize the class directly. See the docs for "
            "details: https://spacy.io/api/lemmatizer")
    E173 = ("As of v2.2, the Lemmatizer is initialized with an instance of "
            "Lookups containing the lemmatization tables. See the docs for "
            "details: https://spacy.io/api/lemmatizer#init")
    E174 = ("Architecture '{name}' not found in registry. Available "
            "names: {names}")
    E175 = ("Can't remove rule for unknown match pattern ID: {key}")
    E176 = ("Alias '{alias}' is not defined in the Knowledge Base.")
<<<<<<< HEAD
    E177 = ("Tokenizer special cases are not allowed to modify the text. "
            "This would map '{chunk}' to '{orth}' given token attributes "
            "'{token_attrs}'.")
=======
    E177 = ("Ill-formed IOB input detected: {tag}")
>>>>>>> b0bdb18b


@add_codes
class TempErrors(object):
    T003 = ("Resizing pretrained Tagger models is not currently supported.")
    T004 = ("Currently parser depth is hard-coded to 1. Received: {value}.")
    T007 = ("Can't yet set {attr} from Span. Vote for this feature on the "
            "issue tracker: http://github.com/explosion/spaCy/issues")
    T008 = ("Bad configuration of Tagger. This is probably a bug within "
            "spaCy. We changed the name of an internal attribute for loading "
            "pretrained vectors, and the class has been passed the old name "
            "(pretrained_dims) but not the new name (pretrained_vectors).")


# fmt: on


class MatchPatternError(ValueError):
    def __init__(self, key, errors):
        """Custom error for validating match patterns.

        key (unicode): The name of the matcher rule.
        errors (dict): Validation errors (sequence of strings) mapped to pattern
            ID, i.e. the index of the added pattern.
        """
        msg = "Invalid token patterns for matcher rule '{}'\n".format(key)
        for pattern_idx, error_msgs in errors.items():
            pattern_errors = "\n".join(["- {}".format(e) for e in error_msgs])
            msg += "\nPattern {}:\n{}\n".format(pattern_idx, pattern_errors)
        ValueError.__init__(self, msg)


class ModelsWarning(UserWarning):
    pass


WARNINGS = {
    "user": UserWarning,
    "deprecation": DeprecationWarning,
    "models": ModelsWarning,
}


def _get_warn_types(arg):
    if arg == "":  # don't show any warnings
        return []
    if not arg or arg == "all":  # show all available warnings
        return WARNINGS.keys()
    return [w_type.strip() for w_type in arg.split(",") if w_type.strip() in WARNINGS]


def _get_warn_excl(arg):
    if not arg:
        return []
    return [w_id.strip() for w_id in arg.split(",")]


SPACY_WARNING_FILTER = os.environ.get("SPACY_WARNING_FILTER")
SPACY_WARNING_TYPES = _get_warn_types(os.environ.get("SPACY_WARNING_TYPES"))
SPACY_WARNING_IGNORE = _get_warn_excl(os.environ.get("SPACY_WARNING_IGNORE"))


def user_warning(message):
    _warn(message, "user")


def deprecation_warning(message):
    _warn(message, "deprecation")


def models_warning(message):
    _warn(message, "models")


def _warn(message, warn_type="user"):
    """
    message (unicode): The message to display.
    category (Warning): The Warning to show.
    """
    if message.startswith("["):
        w_id = message.split("[", 1)[1].split("]", 1)[0]  # get ID from string
    else:
        w_id = None
    ignore_warning = w_id and w_id in SPACY_WARNING_IGNORE
    if warn_type in SPACY_WARNING_TYPES and not ignore_warning:
        category = WARNINGS[warn_type]
        stack = inspect.stack()[-1]
        with warnings.catch_warnings():
            if SPACY_WARNING_FILTER:
                warnings.simplefilter(SPACY_WARNING_FILTER, category)
            warnings.warn_explicit(message, category, stack[1], stack[2])<|MERGE_RESOLUTION|>--- conflicted
+++ resolved
@@ -503,13 +503,10 @@
             "names: {names}")
     E175 = ("Can't remove rule for unknown match pattern ID: {key}")
     E176 = ("Alias '{alias}' is not defined in the Knowledge Base.")
-<<<<<<< HEAD
-    E177 = ("Tokenizer special cases are not allowed to modify the text. "
+    E177 = ("Ill-formed IOB input detected: {tag}")
+    E178 = ("Tokenizer special cases are not allowed to modify the text. "
             "This would map '{chunk}' to '{orth}' given token attributes "
             "'{token_attrs}'.")
-=======
-    E177 = ("Ill-formed IOB input detected: {tag}")
->>>>>>> b0bdb18b
 
 
 @add_codes
