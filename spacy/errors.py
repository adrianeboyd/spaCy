# coding: utf8
from __future__ import unicode_literals

import os
import warnings
import inspect


def add_codes(err_cls):
    """Add error codes to string messages via class attribute names."""

    class ErrorsWithCodes(object):
        def __getattribute__(self, code):
            msg = getattr(err_cls, code)
            return "[{code}] {msg}".format(code=code, msg=msg)

    return ErrorsWithCodes()


# fmt: off

@add_codes
class Warnings(object):
    W001 = ("As of spaCy v2.0, the keyword argument `path=` is deprecated. "
            "You can now call spacy.load with the path as its first argument, "
            "and the model's meta.json will be used to determine the language "
            "to load. For example:\nnlp = spacy.load('{path}')")
    W002 = ("Tokenizer.from_list is now deprecated. Create a new Doc object "
            "instead and pass in the strings as the `words` keyword argument, "
            "for example:\nfrom spacy.tokens import Doc\n"
            "doc = Doc(nlp.vocab, words=[...])")
    W003 = ("Positional arguments to Doc.merge are deprecated. Instead, use "
            "the keyword arguments, for example tag=, lemma= or ent_type=.")
    W004 = ("No text fixing enabled. Run `pip install ftfy` to enable fixing "
            "using ftfy.fix_text if necessary.")
    W005 = ("Doc object not parsed. This means displaCy won't be able to "
            "generate a dependency visualization for it. Make sure the Doc "
            "was processed with a model that supports dependency parsing, and "
            "not just a language class like `English()`. For more info, see "
            "the docs:\nhttps://spacy.io/usage/models")
    W006 = ("No entities to visualize found in Doc object. If this is "
            "surprising to you, make sure the Doc was processed using a model "
            "that supports named entity recognition, and check the `doc.ents` "
            "property manually if necessary.")
    W007 = ("The model you're using has no word vectors loaded, so the result "
            "of the {obj}.similarity method will be based on the tagger, "
            "parser and NER, which may not give useful similarity judgements. "
            "This may happen if you're using one of the small models, e.g. "
            "`en_core_web_sm`, which don't ship with word vectors and only "
            "use context-sensitive tensors. You can always add your own word "
            "vectors, or use one of the larger models instead if available.")
    W008 = ("Evaluating {obj}.similarity based on empty vectors.")
    W009 = ("Custom factory '{name}' provided by entry points of another "
            "package overwrites built-in factory.")
    W010 = ("As of v2.1.0, the PhraseMatcher doesn't have a phrase length "
            "limit anymore, so the max_length argument is now deprecated. "
            "If you did not specify this parameter, make sure you call the "
            "constructor with named arguments instead of positional ones.")
    W011 = ("It looks like you're calling displacy.serve from within a "
            "Jupyter notebook or a similar environment. This likely means "
            "you're already running a local web server, so there's no need to "
            "make displaCy start another one. Instead, you should be able to "
            "replace displacy.serve with displacy.render to show the "
            "visualization.")
    W012 = ("A Doc object you're adding to the PhraseMatcher for pattern "
            "'{key}' is parsed and/or tagged, but to match on '{attr}', you "
            "don't actually need this information. This means that creating "
            "the patterns is potentially much slower, because all pipeline "
            "components are applied. To only create tokenized Doc objects, "
            "try using `nlp.make_doc(text)` or process all texts as a stream "
            "using `list(nlp.tokenizer.pipe(all_texts))`.")
    W013 = ("As of v2.1.0, {obj}.merge is deprecated. Please use the more "
            "efficient and less error-prone Doc.retokenize context manager "
            "instead.")
    W014 = ("As of v2.1.0, the `disable` keyword argument on the serialization "
            "methods is and should be replaced with `exclude`. This makes it "
            "consistent with the other serializable objects.")
    W015 = ("As of v2.1.0, the use of keyword arguments to exclude fields from "
            "being serialized or deserialized is deprecated. Please use the "
            "`exclude` argument instead. For example: exclude=['{arg}'].")
    W016 = ("The keyword argument `n_threads` is now deprecated. As of v2.2.2, "
            "the argument `n_process` controls parallel inference via "
            "multiprocessing.")
    W017 = ("Alias '{alias}' already exists in the Knowledge Base.")
    W018 = ("Entity '{entity}' already exists in the Knowledge Base - "
            "ignoring the duplicate entry.")
    W019 = ("Changing vectors name from {old} to {new}, to avoid clash with "
            "previously loaded vectors. See Issue #3853.")
    W020 = ("Unnamed vectors. This won't allow multiple vectors models to be "
            "loaded. (Shape: {shape})")
    W021 = ("Unexpected hash collision in PhraseMatcher. Matches may be "
            "incorrect. Modify PhraseMatcher._terminal_hash to fix.")
    W022 = ("Training a new part-of-speech tagger using a model with no "
            "lemmatization rules or data. This means that the trained model "
            "may not be able to lemmatize correctly. If this is intentional "
            "or the language you're using doesn't have lemmatization data, "
            "you can ignore this warning by setting SPACY_WARNING_IGNORE=W022. "
            "If this is surprising, make sure you have the spacy-lookups-data "
            "package installed.")
    W023 = ("Multiprocessing of Language.pipe is not supported in Python 2. "
            "'n_process' will be set to 1.")
    W024 = ("Entity '{entity}' - Alias '{alias}' combination already exists in "
            "the Knowledge Base.")
    W025 = ("'{name}' requires '{attr}' to be assigned, but none of the "
            "previous components in the pipeline declare that they assign it.")
    W026 = ("Unable to set all sentence boundaries from dependency parses.")
<<<<<<< HEAD
    W027 = ("Unable to align tokens with entities from character offsets. "
            "Discarding entity annotation for the text: {text}.")
=======
    W027 = ("Found a large training file of {size} bytes. Note that it may "
            "be more efficient to split your training data into multiple "
            "smaller JSON files instead.")

>>>>>>> 7b96a5e1


@add_codes
class Errors(object):
    E001 = ("No component '{name}' found in pipeline. Available names: {opts}")
    E002 = ("Can't find factory for '{name}'. This usually happens when spaCy "
            "calls `nlp.create_pipe` with a component name that's not built "
            "in - for example, when constructing the pipeline from a model's "
            "meta.json. If you're using a custom component, you can write to "
            "`Language.factories['{name}']` or remove it from the model meta "
            "and add it via `nlp.add_pipe` instead.")
    E003 = ("Not a valid pipeline component. Expected callable, but "
            "got {component} (name: '{name}').")
    E004 = ("If you meant to add a built-in component, use `create_pipe`: "
            "`nlp.add_pipe(nlp.create_pipe('{component}'))`")
    E005 = ("Pipeline component '{name}' returned None. If you're using a "
            "custom component, maybe you forgot to return the processed Doc?")
    E006 = ("Invalid constraints. You can only set one of the following: "
            "before, after, first, last.")
    E007 = ("'{name}' already exists in pipeline. Existing names: {opts}")
    E008 = ("Some current components would be lost when restoring previous "
            "pipeline state. If you added components after calling "
            "`nlp.disable_pipes()`, you should remove them explicitly with "
            "`nlp.remove_pipe()` before the pipeline is restored. Names of "
            "the new components: {names}")
    E009 = ("The `update` method expects same number of docs and golds, but "
            "got: {n_docs} docs, {n_golds} golds.")
    E010 = ("Word vectors set to length 0. This may be because you don't have "
            "a model installed or loaded, or because your model doesn't "
            "include word vectors. For more info, see the docs:\n"
            "https://spacy.io/usage/models")
    E011 = ("Unknown operator: '{op}'. Options: {opts}")
    E012 = ("Cannot add pattern for zero tokens to matcher.\nKey: {key}")
    E013 = ("Error selecting action in matcher")
    E014 = ("Unknown tag ID: {tag}")
    E015 = ("Conflicting morphology exception for ({tag}, {orth}). Use "
            "`force=True` to overwrite.")
    E016 = ("MultitaskObjective target should be function or one of: dep, "
            "tag, ent, dep_tag_offset, ent_tag.")
    E017 = ("Can only add unicode or bytes. Got type: {value_type}")
    E018 = ("Can't retrieve string for hash '{hash_value}'. This usually "
            "refers to an issue with the `Vocab` or `StringStore`.")
    E019 = ("Can't create transition with unknown action ID: {action}. Action "
            "IDs are enumerated in spacy/syntax/{src}.pyx.")
    E020 = ("Could not find a gold-standard action to supervise the "
            "dependency parser. The tree is non-projective (i.e. it has "
            "crossing arcs - see spacy/syntax/nonproj.pyx for definitions). "
            "The ArcEager transition system only supports projective trees. "
            "To learn non-projective representations, transform the data "
            "before training and after parsing. Either pass "
            "`make_projective=True` to the GoldParse class, or use "
            "spacy.syntax.nonproj.preprocess_training_data.")
    E021 = ("Could not find a gold-standard action to supervise the "
            "dependency parser. The GoldParse was projective. The transition "
            "system has {n_actions} actions. State at failure: {state}")
    E022 = ("Could not find a transition with the name '{name}' in the NER "
            "model.")
    E023 = ("Error cleaning up beam: The same state occurred twice at "
            "memory address {addr} and position {i}.")
    E024 = ("Could not find an optimal move to supervise the parser. Usually, "
            "this means that the model can't be updated in a way that's valid "
            "and satisfies the correct annotations specified in the GoldParse. "
            "For example, are all labels added to the model? If you're "
            "training a named entity recognizer, also make sure that none of "
            "your annotated entity spans have leading or trailing whitespace "
            "or punctuation. "
            "You can also use the experimental `debug-data` command to "
            "validate your JSON-formatted training data. For details, run:\n"
            "python -m spacy debug-data --help")
    E025 = ("String is too long: {length} characters. Max is 2**30.")
    E026 = ("Error accessing token at position {i}: out of bounds in Doc of "
            "length {length}.")
    E027 = ("Arguments 'words' and 'spaces' should be sequences of the same "
            "length, or 'spaces' should be left default at None. spaces "
            "should be a sequence of booleans, with True meaning that the "
            "word owns a ' ' character following it.")
    E028 = ("orths_and_spaces expects either a list of unicode string or a "
            "list of (unicode, bool) tuples. Got bytes instance: {value}")
    E029 = ("noun_chunks requires the dependency parse, which requires a "
            "statistical model to be installed and loaded. For more info, see "
            "the documentation:\nhttps://spacy.io/usage/models")
    E030 = ("Sentence boundaries unset. You can add the 'sentencizer' "
            "component to the pipeline with: "
            "nlp.add_pipe(nlp.create_pipe('sentencizer')) "
            "Alternatively, add the dependency parser, or set sentence "
            "boundaries by setting doc[i].is_sent_start.")
    E031 = ("Invalid token: empty string ('') at position {i}.")
    E032 = ("Conflicting attributes specified in doc.from_array(): "
            "(HEAD, SENT_START). The HEAD attribute currently sets sentence "
            "boundaries implicitly, based on the tree structure. This means "
            "the HEAD attribute would potentially override the sentence "
            "boundaries set by SENT_START.")
    E033 = ("Cannot load into non-empty Doc of length {length}.")
    E034 = ("Doc.merge received {n_args} non-keyword arguments. Expected "
            "either 3 arguments (deprecated), or 0 (use keyword arguments).\n"
            "Arguments supplied:\n{args}\nKeyword arguments:{kwargs}")
    E035 = ("Error creating span with start {start} and end {end} for Doc of "
            "length {length}.")
    E036 = ("Error calculating span: Can't find a token starting at character "
            "offset {start}.")
    E037 = ("Error calculating span: Can't find a token ending at character "
            "offset {end}.")
    E038 = ("Error finding sentence for span. Infinite loop detected.")
    E039 = ("Array bounds exceeded while searching for root word. This likely "
            "means the parse tree is in an invalid state. Please report this "
            "issue here: http://github.com/explosion/spaCy/issues")
    E040 = ("Attempt to access token at {i}, max length {max_length}.")
    E041 = ("Invalid comparison operator: {op}. Likely a Cython bug?")
    E042 = ("Error accessing doc[{i}].nbor({j}), for doc of length {length}.")
    E043 = ("Refusing to write to token.sent_start if its document is parsed, "
            "because this may cause inconsistent state.")
    E044 = ("Invalid value for token.sent_start: {value}. Must be one of: "
            "None, True, False")
    E045 = ("Possibly infinite loop encountered while looking for {attr}.")
    E046 = ("Can't retrieve unregistered extension attribute '{name}'. Did "
            "you forget to call the `set_extension` method?")
    E047 = ("Can't assign a value to unregistered extension attribute "
            "'{name}'. Did you forget to call the `set_extension` method?")
    E048 = ("Can't import language {lang} from spacy.lang: {err}")
    E049 = ("Can't find spaCy data directory: '{path}'. Check your "
            "installation and permissions, or use spacy.util.set_data_path "
            "to customise the location if necessary.")
    E050 = ("Can't find model '{name}'. It doesn't seem to be a shortcut "
            "link, a Python package or a valid path to a data directory.")
    E051 = ("Cant' load '{name}'. If you're using a shortcut link, make sure "
            "it points to a valid package (not just a data directory).")
    E052 = ("Can't find model directory: {path}")
    E053 = ("Could not read meta.json from {path}")
    E054 = ("No valid '{setting}' setting found in model meta.json.")
    E055 = ("Invalid ORTH value in exception:\nKey: {key}\nOrths: {orths}")
    E056 = ("Invalid tokenizer exception: ORTH values combined don't match "
            "original string.\nKey: {key}\nOrths: {orths}")
    E057 = ("Stepped slices not supported in Span objects. Try: "
            "list(tokens)[start:stop:step] instead.")
    E058 = ("Could not retrieve vector for key {key}.")
    E059 = ("One (and only one) keyword arg must be set. Got: {kwargs}")
    E060 = ("Cannot add new key to vectors: the table is full. Current shape: "
            "({rows}, {cols}).")
    E061 = ("Bad file name: {filename}. Example of a valid file name: "
            "'vectors.128.f.bin'")
    E062 = ("Cannot find empty bit for new lexical flag. All bits between 0 "
            "and 63 are occupied. You can replace one by specifying the "
            "`flag_id` explicitly, e.g. "
            "`nlp.vocab.add_flag(your_func, flag_id=IS_ALPHA`.")
    E063 = ("Invalid value for flag_id: {value}. Flag IDs must be between 1 "
            "and 63 (inclusive).")
    E064 = ("Error fetching a Lexeme from the Vocab. When looking up a "
            "string, the lexeme returned had an orth ID that did not match "
            "the query string. This means that the cached lexeme structs are "
            "mismatched to the string encoding table. The mismatched:\n"
            "Query string: {string}\nOrth cached: {orth}\nOrth ID: {orth_id}")
    E065 = ("Only one of the vector table's width and shape can be specified. "
            "Got width {width} and shape {shape}.")
    E066 = ("Error creating model helper for extracting columns. Can only "
            "extract columns by positive integer. Got: {value}.")
    E067 = ("Invalid BILUO tag sequence: Got a tag starting with 'I' (inside "
            "an entity) without a preceding 'B' (beginning of an entity). "
            "Tag sequence:\n{tags}")
    E068 = ("Invalid BILUO tag: '{tag}'.")
    E069 = ("Invalid gold-standard parse tree. Found cycle between word "
            "IDs: {cycle} (tokens: {cycle_tokens}) in the document starting "
            "with tokens: {doc_tokens}.")
    E070 = ("Invalid gold-standard data. Number of documents ({n_docs}) "
            "does not align with number of annotations ({n_annots}).")
    E071 = ("Error creating lexeme: specified orth ID ({orth}) does not "
            "match the one in the vocab ({vocab_orth}).")
    E072 = ("Error serializing lexeme: expected data length {length}, "
            "got {bad_length}.")
    E073 = ("Cannot assign vector of length {new_length}. Existing vectors "
            "are of length {length}. You can use `vocab.reset_vectors` to "
            "clear the existing vectors and resize the table.")
    E074 = ("Error interpreting compiled match pattern: patterns are expected "
            "to end with the attribute {attr}. Got: {bad_attr}.")
    E075 = ("Error accepting match: length ({length}) > maximum length "
            "({max_len}).")
    E076 = ("Error setting tensor on Doc: tensor has {rows} rows, while Doc "
            "has {words} words.")
    E077 = ("Error computing {value}: number of Docs ({n_docs}) does not "
            "equal number of GoldParse objects ({n_golds}) in batch.")
    E078 = ("Error computing score: number of words in Doc ({words_doc}) does "
            "not equal number of words in GoldParse ({words_gold}).")
    E079 = ("Error computing states in beam: number of predicted beams "
            "({pbeams}) does not equal number of gold beams ({gbeams}).")
    E080 = ("Duplicate state found in beam: {key}.")
    E081 = ("Error getting gradient in beam: number of histories ({n_hist}) "
            "does not equal number of losses ({losses}).")
    E082 = ("Error deprojectivizing parse: number of heads ({n_heads}), "
            "projective heads ({n_proj_heads}) and labels ({n_labels}) do not "
            "match.")
    E083 = ("Error setting extension: only one of `default`, `method`, or "
            "`getter` (plus optional `setter`) is allowed. Got: {nr_defined}")
    E084 = ("Error assigning label ID {label} to span: not in StringStore.")
    E085 = ("Can't create lexeme for string '{string}'.")
    E086 = ("Error deserializing lexeme '{string}': orth ID {orth_id} does "
            "not match hash {hash_id} in StringStore.")
    E087 = ("Unknown displaCy style: {style}.")
    E088 = ("Text of length {length} exceeds maximum of {max_length}. The "
            "v2.x parser and NER models require roughly 1GB of temporary "
            "memory per 100,000 characters in the input. This means long "
            "texts may cause memory allocation errors. If you're not using "
            "the parser or NER, it's probably safe to increase the "
            "`nlp.max_length` limit. The limit is in number of characters, so "
            "you can check whether your inputs are too long by checking "
            "`len(text)`.")
    E089 = ("Extensions can't have a setter argument without a getter "
            "argument. Check the keyword arguments on `set_extension`.")
    E090 = ("Extension '{name}' already exists on {obj}. To overwrite the "
            "existing extension, set `force=True` on `{obj}.set_extension`.")
    E091 = ("Invalid extension attribute {name}: expected callable or None, "
            "but got: {value}")
    E092 = ("Could not find or assign name for word vectors. Ususally, the "
            "name is read from the model's meta.json in vector.name. "
            "Alternatively, it is built from the 'lang' and 'name' keys in "
            "the meta.json. Vector names are required to avoid issue #1660.")
    E093 = ("token.ent_iob values make invalid sequence: I without B\n{seq}")
    E094 = ("Error reading line {line_num} in vectors file {loc}.")
    E095 = ("Can't write to frozen dictionary. This is likely an internal "
            "error. Are you writing to a default function argument?")
    E096 = ("Invalid object passed to displaCy: Can only visualize Doc or "
            "Span objects, or dicts if set to manual=True.")
    E097 = ("Invalid pattern: expected token pattern (list of dicts) or "
            "phrase pattern (string) but got:\n{pattern}")
    E098 = ("Invalid pattern specified: expected both SPEC and PATTERN.")
    E099 = ("First node of pattern should be a root node. The root should "
            "only contain NODE_NAME.")
    E100 = ("Nodes apart from the root should contain NODE_NAME, NBOR_NAME and "
            "NBOR_RELOP.")
    E101 = ("NODE_NAME should be a new node and NBOR_NAME should already have "
            "have been declared in previous edges.")
    E102 = ("Can't merge non-disjoint spans. '{token}' is already part of "
            "tokens to merge. If you want to find the longest non-overlapping "
            "spans, you can use the util.filter_spans helper:\n"
            "https://spacy.io/api/top-level#util.filter_spans")
    E103 = ("Trying to set conflicting doc.ents: '{span1}' and '{span2}'. A "
            "token can only be part of one entity, so make sure the entities "
            "you're setting don't overlap.")
    E104 = ("Can't find JSON schema for '{name}'.")
    E105 = ("The Doc.print_tree() method is now deprecated. Please use "
            "Doc.to_json() instead or write your own function.")
    E106 = ("Can't find doc._.{attr} attribute specified in the underscore "
            "settings: {opts}")
    E107 = ("Value of doc._.{attr} is not JSON-serializable: {value}")
    E108 = ("As of spaCy v2.1, the pipe name `sbd` has been deprecated "
            "in favor of the pipe name `sentencizer`, which does the same "
            "thing. For example, use `nlp.create_pipeline('sentencizer')`")
    E109 = ("Model for component '{name}' not initialized. Did you forget to "
            "load a model, or forget to call begin_training()?")
    E110 = ("Invalid displaCy render wrapper. Expected callable, got: {obj}")
    E111 = ("Pickling a token is not supported, because tokens are only views "
            "of the parent Doc and can't exist on their own. A pickled token "
            "would always have to include its Doc and Vocab, which has "
            "practically no advantage over pickling the parent Doc directly. "
            "So instead of pickling the token, pickle the Doc it belongs to.")
    E112 = ("Pickling a span is not supported, because spans are only views "
            "of the parent Doc and can't exist on their own. A pickled span "
            "would always have to include its Doc and Vocab, which has "
            "practically no advantage over pickling the parent Doc directly. "
            "So instead of pickling the span, pickle the Doc it belongs to or "
            "use Span.as_doc to convert the span to a standalone Doc object.")
    E113 = ("The newly split token can only have one root (head = 0).")
    E114 = ("The newly split token needs to have a root (head = 0).")
    E115 = ("All subtokens must have associated heads.")
    E116 = ("Cannot currently add labels to pretrained text classifier. Add "
            "labels before training begins. This functionality was available "
            "in previous versions, but had significant bugs that led to poor "
            "performance.")
    E117 = ("The newly split tokens must match the text of the original token. "
            "New orths: {new}. Old text: {old}.")
    E118 = ("The custom extension attribute '{attr}' is not registered on the "
            "Token object so it can't be set during retokenization. To "
            "register an attribute, use the Token.set_extension classmethod.")
    E119 = ("Can't set custom extension attribute '{attr}' during "
            "retokenization because it's not writable. This usually means it "
            "was registered with a getter function (and no setter) or as a "
            "method extension, so the value is computed dynamically. To "
            "overwrite a custom attribute manually, it should be registered "
            "with a default value or with a getter AND setter.")
    E120 = ("Can't set custom extension attributes during retokenization. "
            "Expected dict mapping attribute names to values, but got: {value}")
    E121 = ("Can't bulk merge spans. Attribute length {attr_len} should be "
            "equal to span length ({span_len}).")
    E122 = ("Cannot find token to be split. Did it get merged?")
    E123 = ("Cannot find head of token to be split. Did it get merged?")
    E124 = ("Cannot read from file: {path}. Supported formats: {formats}")
    E125 = ("Unexpected value: {value}")
    E126 = ("Unexpected matcher predicate: '{bad}'. Expected one of: {good}. "
            "This is likely a bug in spaCy, so feel free to open an issue.")
    E127 = ("Cannot create phrase pattern representation for length 0. This "
            "is likely a bug in spaCy.")
    E128 = ("Unsupported serialization argument: '{arg}'. The use of keyword "
            "arguments to exclude fields from being serialized or deserialized "
            "is now deprecated. Please use the `exclude` argument instead. "
            "For example: exclude=['{arg}'].")
    E129 = ("Cannot write the label of an existing Span object because a Span "
            "is a read-only view of the underlying Token objects stored in the "
            "Doc. Instead, create a new Span object and specify the `label` "
            "keyword argument, for example:\nfrom spacy.tokens import Span\n"
            "span = Span(doc, start={start}, end={end}, label='{label}')")
    E130 = ("You are running a narrow unicode build, which is incompatible "
            "with spacy >= 2.1.0. To fix this, reinstall Python and use a wide "
            "unicode build instead. You can also rebuild Python and set the "
            "--enable-unicode=ucs4 flag.")
    E131 = ("Cannot write the kb_id of an existing Span object because a Span "
            "is a read-only view of the underlying Token objects stored in "
            "the Doc. Instead, create a new Span object and specify the "
            "`kb_id` keyword argument, for example:\nfrom spacy.tokens "
            "import Span\nspan = Span(doc, start={start}, end={end}, "
            "label='{label}', kb_id='{kb_id}')")
    E132 = ("The vectors for entities and probabilities for alias '{alias}' "
            "should have equal length, but found {entities_length} and "
            "{probabilities_length} respectively.")
    E133 = ("The sum of prior probabilities for alias '{alias}' should not "
            "exceed 1, but found {sum}.")
    E134 = ("Entity '{entity}' is not defined in the Knowledge Base.")
    E135 = ("If you meant to replace a built-in component, use `create_pipe`: "
            "`nlp.replace_pipe('{name}', nlp.create_pipe('{name}'))`")
    E136 = ("This additional feature requires the jsonschema library to be "
            "installed:\npip install jsonschema")
    E137 = ("Expected 'dict' type, but got '{type}' from '{line}'. Make sure "
            "to provide a valid JSON object as input with either the `text` "
            "or `tokens` key. For more info, see the docs:\n"
            "https://spacy.io/api/cli#pretrain-jsonl")
    E138 = ("Invalid JSONL format for raw text '{text}'. Make sure the input "
            "includes either the `text` or `tokens` key. For more info, see "
            "the docs:\nhttps://spacy.io/api/cli#pretrain-jsonl")
    E139 = ("Knowledge Base for component '{name}' not initialized. Did you "
            "forget to call set_kb()?")
    E140 = ("The list of entities, prior probabilities and entity vectors "
            "should be of equal length.")
    E141 = ("Entity vectors should be of length {required} instead of the "
            "provided {found}.")
    E142 = ("Unsupported loss_function '{loss_func}'. Use either 'L2' or "
            "'cosine'.")
    E143 = ("Labels for component '{name}' not initialized. Did you forget to "
            "call add_label()?")
    E144 = ("Could not find parameter `{param}` when building the entity "
            "linker model.")
    E145 = ("Error reading `{param}` from input file.")
    E146 = ("Could not access `{path}`.")
    E147 = ("Unexpected error in the {method} functionality of the "
            "EntityLinker: {msg}. This is likely a bug in spaCy, so feel free "
            "to open an issue.")
    E148 = ("Expected {ents} KB identifiers but got {ids}. Make sure that "
            "each entity in `doc.ents` is assigned to a KB identifier.")
    E149 = ("Error deserializing model. Check that the config used to create "
            "the component matches the model being loaded.")
    E150 = ("The language of the `nlp` object and the `vocab` should be the "
            "same, but found '{nlp}' and '{vocab}' respectively.")
    E151 = ("Trying to call nlp.update without required annotation types. "
            "Expected top-level keys: {exp}. Got: {unexp}.")
    E152 = ("The attribute {attr} is not supported for token patterns. "
            "Please use the option validate=True with Matcher, PhraseMatcher, "
            "or EntityRuler for more details.")
    E153 = ("The value type {vtype} is not supported for token patterns. "
            "Please use the option validate=True with Matcher, PhraseMatcher, "
            "or EntityRuler for more details.")
    E154 = ("One of the attributes or values is not supported for token "
            "patterns. Please use the option validate=True with Matcher, "
            "PhraseMatcher, or EntityRuler for more details.")
    E155 = ("The pipeline needs to include a tagger in order to use "
            "Matcher or PhraseMatcher with the attributes POS, TAG, or LEMMA. "
            "Try using nlp() instead of nlp.make_doc() or list(nlp.pipe()) "
            "instead of list(nlp.tokenizer.pipe()).")
    E156 = ("The pipeline needs to include a parser in order to use "
            "Matcher or PhraseMatcher with the attribute DEP. Try using "
            "nlp() instead of nlp.make_doc() or list(nlp.pipe()) instead of "
            "list(nlp.tokenizer.pipe()).")
    E157 = ("Can't render negative values for dependency arc start or end. "
            "Make sure that you're passing in absolute token indices, not "
            "relative token offsets.\nstart: {start}, end: {end}, label: "
            "{label}, direction: {dir}")
    E158 = ("Can't add table '{name}' to lookups because it already exists.")
    E159 = ("Can't find table '{name}' in lookups. Available tables: {tables}")
    E160 = ("Can't find language data file: {path}")
    E161 = ("Found an internal inconsistency when predicting entity links. "
            "This is likely a bug in spaCy, so feel free to open an issue.")
    E162 = ("Cannot evaluate textcat model on data with different labels.\n"
            "Labels in model: {model_labels}\nLabels in evaluation "
            "data: {eval_labels}")
    E163 = ("cumsum was found to be unstable: its last element does not "
            "correspond to sum")
    E164 = ("x is neither increasing nor decreasing: {}.")
    E165 = ("Only one class present in y_true. ROC AUC score is not defined in "
            "that case.")
    E166 = ("Can only merge DocBins with the same pre-defined attributes.\n"
            "Current DocBin: {current}\nOther DocBin: {other}")
    E167 = ("Unknown morphological feature: '{feat}' ({feat_id}). This can "
            "happen if the tagger was trained with a different set of "
            "morphological features. If you're using a pretrained model, make "
            "sure that your models are up to date:\npython -m spacy validate")
    E168 = ("Unknown field: {field}")
    E169 = ("Can't find module: {module}")
    E170 = ("Cannot apply transition {name}: invalid for the current state.")
    E171 = ("Matcher.add received invalid on_match callback argument: expected "
            "callable or None, but got: {arg_type}")
    E172 = ("The Lemmatizer.load classmethod is deprecated. To create a "
            "Lemmatizer, initialize the class directly. See the docs for "
            "details: https://spacy.io/api/lemmatizer")
    E173 = ("As of v2.2, the Lemmatizer is initialized with an instance of "
            "Lookups containing the lemmatization tables. See the docs for "
            "details: https://spacy.io/api/lemmatizer#init")
    E174 = ("Architecture '{name}' not found in registry. Available "
            "names: {names}")
    E175 = ("Can't remove rule for unknown match pattern ID: {key}")
    E176 = ("Alias '{alias}' is not defined in the Knowledge Base.")
    E177 = ("Ill-formed IOB input detected: {tag}")
    E178 = ("Invalid pattern. Expected list of dicts but got: {pat}. Maybe you "
            "accidentally passed a single pattern to Matcher.add instead of a "
            "list of patterns? If you only want to add one pattern, make sure "
            "to wrap it in a list. For example: matcher.add('{key}', [pattern])")
    E179 = ("Invalid pattern. Expected a list of Doc objects but got a single "
            "Doc. If you only want to add one pattern, make sure to wrap it "
            "in a list. For example: matcher.add('{key}', [doc])")
    E180 = ("Span attributes can't be declared as required or assigned by "
            "components, since spans are only views of the Doc. Use Doc and "
            "Token attributes (or custom extension attributes) only and remove "
            "the following: {attrs}")
    E181 = ("Received invalid attributes for unkown object {obj}: {attrs}. "
            "Only Doc and Token attributes are supported.")
    E182 = ("Received invalid attribute declaration: {attr}\nDid you forget "
            "to define the attribute? For example: {attr}.???")
    E183 = ("Received invalid attribute declaration: {attr}\nOnly top-level "
            "attributes are supported, for example: {solution}")
    E184 = ("Only attributes without underscores are supported in component "
            "attribute declarations (because underscore and non-underscore "
            "attributes are connected anyways): {attr} -> {solution}")
    E185 = ("Received invalid attribute in component attribute declaration: "
            "{obj}.{attr}\nAttribute '{attr}' does not exist on {obj}.")
    E186 = ("'{tok_a}' and '{tok_b}' are different texts.")
    E187 = ("Only unicode strings are supported as labels.")
    E188 = ("Could not match the gold entity links to entities in the doc - "
            "make sure the gold EL data refers to valid results of the "
            "named entity recognizer in the `nlp` pipeline.")
    E189 = ("Unable to create Doc from mismatched text '{text}' and words "
            "'{words}'")


@add_codes
class TempErrors(object):
    T003 = ("Resizing pretrained Tagger models is not currently supported.")
    T004 = ("Currently parser depth is hard-coded to 1. Received: {value}.")
    T007 = ("Can't yet set {attr} from Span. Vote for this feature on the "
            "issue tracker: http://github.com/explosion/spaCy/issues")
    T008 = ("Bad configuration of Tagger. This is probably a bug within "
            "spaCy. We changed the name of an internal attribute for loading "
            "pretrained vectors, and the class has been passed the old name "
            "(pretrained_dims) but not the new name (pretrained_vectors).")


# fmt: on


class MatchPatternError(ValueError):
    def __init__(self, key, errors):
        """Custom error for validating match patterns.

        key (unicode): The name of the matcher rule.
        errors (dict): Validation errors (sequence of strings) mapped to pattern
            ID, i.e. the index of the added pattern.
        """
        msg = "Invalid token patterns for matcher rule '{}'\n".format(key)
        for pattern_idx, error_msgs in errors.items():
            pattern_errors = "\n".join(["- {}".format(e) for e in error_msgs])
            msg += "\nPattern {}:\n{}\n".format(pattern_idx, pattern_errors)
        ValueError.__init__(self, msg)


class AlignmentError(ValueError):
    pass


class ModelsWarning(UserWarning):
    pass


WARNINGS = {
    "user": UserWarning,
    "deprecation": DeprecationWarning,
    "models": ModelsWarning,
}


def _get_warn_types(arg):
    if arg == "":  # don't show any warnings
        return []
    if not arg or arg == "all":  # show all available warnings
        return WARNINGS.keys()
    return [w_type.strip() for w_type in arg.split(",") if w_type.strip() in WARNINGS]


def _get_warn_excl(arg):
    if not arg:
        return []
    return [w_id.strip() for w_id in arg.split(",")]


SPACY_WARNING_FILTER = os.environ.get("SPACY_WARNING_FILTER")
SPACY_WARNING_TYPES = _get_warn_types(os.environ.get("SPACY_WARNING_TYPES"))
SPACY_WARNING_IGNORE = _get_warn_excl(os.environ.get("SPACY_WARNING_IGNORE"))


def user_warning(message):
    _warn(message, "user")


def deprecation_warning(message):
    _warn(message, "deprecation")


def models_warning(message):
    _warn(message, "models")


def _warn(message, warn_type="user"):
    """
    message (unicode): The message to display.
    category (Warning): The Warning to show.
    """
    if message.startswith("["):
        w_id = message.split("[", 1)[1].split("]", 1)[0]  # get ID from string
    else:
        w_id = None
    ignore_warning = w_id and w_id in SPACY_WARNING_IGNORE
    if warn_type in SPACY_WARNING_TYPES and not ignore_warning:
        category = WARNINGS[warn_type]
        stack = inspect.stack()[-1]
        with warnings.catch_warnings():
            if SPACY_WARNING_FILTER:
                warnings.simplefilter(SPACY_WARNING_FILTER, category)
            warnings.warn_explicit(message, category, stack[1], stack[2])<|MERGE_RESOLUTION|>--- conflicted
+++ resolved
@@ -104,15 +104,12 @@
     W025 = ("'{name}' requires '{attr}' to be assigned, but none of the "
             "previous components in the pipeline declare that they assign it.")
     W026 = ("Unable to set all sentence boundaries from dependency parses.")
-<<<<<<< HEAD
-    W027 = ("Unable to align tokens with entities from character offsets. "
-            "Discarding entity annotation for the text: {text}.")
-=======
+
     W027 = ("Found a large training file of {size} bytes. Note that it may "
             "be more efficient to split your training data into multiple "
             "smaller JSON files instead.")
-
->>>>>>> 7b96a5e1
+    W028 = ("Unable to align tokens with entities from character offsets. "
+            "Discarding entity annotation for the text: {text}.")
 
 
 @add_codes
