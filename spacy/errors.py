--- conflicted
+++ resolved
@@ -506,11 +506,6 @@
     E175 = ("Can't remove rule for unknown match pattern ID: {key}")
     E176 = ("Alias '{alias}' is not defined in the Knowledge Base.")
     E177 = ("Ill-formed IOB input detected: {tag}")
-<<<<<<< HEAD
-    E178 = ("Tokenizer special cases are not allowed to modify the text. "
-            "This would map '{chunk}' to '{orth}' given token attributes "
-            "'{token_attrs}'.")
-=======
     E178 = ("Invalid pattern. Expected list of dicts but got: {pat}. Maybe you "
             "accidentally passed a single pattern to Matcher.add instead of a "
             "list of patterns? If you only want to add one pattern, make sure "
@@ -534,7 +529,9 @@
     E185 = ("Received invalid attribute in component attribute declaration: "
             "{obj}.{attr}\nAttribute '{attr}' does not exist on {obj}.")
     E186 = ("'{tok_a}' and '{tok_b}' are different texts.")
->>>>>>> 4d85f67e
+    E187 = ("Tokenizer special cases are not allowed to modify the text. "
+            "This would map '{chunk}' to '{orth}' given token attributes "
+            "'{token_attrs}'.")
 
 
 @add_codes
