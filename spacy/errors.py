--- conflicted
+++ resolved
@@ -1,5 +1,6 @@
 # coding: utf8
 from __future__ import unicode_literals
+
 
 def add_codes(err_cls):
     """Add error codes to string messages via class attribute names."""
@@ -101,20 +102,16 @@
     W027 = ("Found a large training file of {size} bytes. Note that it may "
             "be more efficient to split your training data into multiple "
             "smaller JSON files instead.")
-<<<<<<< HEAD
-    W028 = ("Some entities could not be aligned in the text \"{text}\" with "
-            "entities \"{entities}\". Use "
-            "`spacy.gold.biluo_tags_from_offsets(nlp.make_doc(text), entities)`"
-            " to check the alignment. Misaligned entities ('-') will be "
-            "ignored during training.")
-=======
     W028 = ("Doc.from_array was called with a vector of type '{type}', "
             "but is expecting one of type 'uint64' instead. This may result "
             "in problems with the vocab further on in the pipeline.")
     W029 = ("Unable to align tokens with entities from character offsets. "
             "Discarding entity annotation for the text: {text}.")
->>>>>>> 3f43c73d
-
+    W030 = ("Some entities could not be aligned in the text \"{text}\" with "
+            "entities \"{entities}\". Use "
+            "`spacy.gold.biluo_tags_from_offsets(nlp.make_doc(text), entities)`"
+            " to check the alignment. Misaligned entities ('-') will be "
+            "ignored during training.")
 
 @add_codes
 class Errors(object):
