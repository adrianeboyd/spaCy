--- conflicted
+++ resolved
@@ -18,11 +18,8 @@
     ([{"IS_DIGIT": -1}], 1, 1),
     ([{"ORTH": -1}], 1, 1),
     ([{"_": "foo"}], 1, 1),
-<<<<<<< HEAD
-=======
     ('[{"TEXT": "foo"}, {"LOWER": "bar"}]', 1, 1),
     ([1, 2, 3], 3, 1),
->>>>>>> 2a6e8ed7
     # Bad patterns flagged outside of Matcher
     ([{"_": {"foo": "bar", "baz": {"IN": "foo"}}}], 1, 0),
     # Bad patterns not flagged with minimal checks
