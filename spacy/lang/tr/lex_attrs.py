from ...attrs import LIKE_NUM


# Thirteen, fifteen etc. are written separate: on üç

_num_words = [
    "bir",
    "iki",
    "üç",
    "dört",
    "beş",
    "altı",
    "yedi",
    "sekiz",
    "dokuz",
    "on",
    "yirmi",
    "otuz",
    "kırk",
    "elli",
    "altmış",
    "yetmiş",
    "seksen",
    "doksan",
    "yüz",
    "bin",
    "milyon",
    "milyar",
    "trilyon",
    "katrilyon",
    "kentilyon",
]


_ordinal_words = [
    "birinci",
    "ikinci",
    "üçüncü",
    "dördüncü",
    "beşinci",
    "altıncı",
    "yedinci",
    "sekizinci",
    "dokuzuncu",
    "onuncu",
    "yirminci",
    "otuzuncu",
    "kırkıncı",
    "ellinci",
    "altmışıncı",
    "yetmişinci",
    "sekseninci",
    "doksanıncı",
    "yüzüncü",
    "bininci",
    "mliyonuncu",
    "milyarıncı",
    "trilyonuncu",
    "katrilyonuncu",
    "kentilyonuncu",
]

_ordinal_endings = ("inci", "ıncı", "nci", "ncı", "uncu", "üncü")

<<<<<<< HEAD
=======

>>>>>>> abeafcbc
def like_num(text):
    if text.startswith(("+", "-", "±", "~")):
        text = text[1:]
    text = text.replace(",", "").replace(".", "")
    if text.isdigit():
        return True
    if text.count("/") == 1:
        num, denom = text.split("/")
        if num.isdigit() and denom.isdigit():
            return True

    text_lower = text.lower()

<<<<<<< HEAD
    #Check cardinal number
    if text_lower in _num_words:
        return True

    #Check ordinal number
    if text_lower in _ordinal_words:
        return True
=======
    # Check cardinal number
    if text_lower in _num_words:
        return True

    # Check ordinal number
    if text_lower in _ordinal_words:
        return True
>>>>>>> abeafcbc
    if text_lower.endswith(_ordinal_endings):
        if text_lower[:-3].isdigit() or text_lower[:-4].isdigit():
            return True

    return False


LEX_ATTRS = {LIKE_NUM: like_num}<|MERGE_RESOLUTION|>--- conflicted
+++ resolved
@@ -62,10 +62,7 @@
 
 _ordinal_endings = ("inci", "ıncı", "nci", "ncı", "uncu", "üncü")
 
-<<<<<<< HEAD
-=======
 
->>>>>>> abeafcbc
 def like_num(text):
     if text.startswith(("+", "-", "±", "~")):
         text = text[1:]
@@ -76,30 +73,16 @@
         num, denom = text.split("/")
         if num.isdigit() and denom.isdigit():
             return True
-
     text_lower = text.lower()
-
-<<<<<<< HEAD
-    #Check cardinal number
-    if text_lower in _num_words:
-        return True
-
-    #Check ordinal number
-    if text_lower in _ordinal_words:
-        return True
-=======
     # Check cardinal number
     if text_lower in _num_words:
         return True
-
     # Check ordinal number
     if text_lower in _ordinal_words:
         return True
->>>>>>> abeafcbc
     if text_lower.endswith(_ordinal_endings):
         if text_lower[:-3].isdigit() or text_lower[:-4].isdigit():
             return True
-
     return False
 
 
